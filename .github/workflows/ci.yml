--- conflicted
+++ resolved
@@ -26,20 +26,16 @@
       GITHUB_CONTEXT: ${{ toJson(github) }}
     outputs:
       acceptance-suites: ${{ steps.acceptance-suites.outputs.suites }}
-<<<<<<< HEAD
-      needs-basic-checks: false
-=======
       needs-basic-check: ${{ steps.categorize-basic-checks.outputs.needs-basic-check }}
       needs-unit-check: ${{ steps.categorize-basic-checks.outputs.needs-unit-check }}
->>>>>>> 0c707fe4
       basic-checks: ${{ steps.categorize-basic-checks.outputs.basic-checks }}
       unit-checks: ${{ steps.categorize-basic-checks.outputs.unit-checks }}
       needs-build: ${{ steps.selective-checks.outputs.needs-build }}
       needs-compile: ${{ steps.selective-checks.outputs.needs-compile }}
       needs-compose-tests: ${{ steps.selective-checks.outputs.needs-compose-tests }}
       needs-dependency-check: ${{ steps.selective-checks.outputs.needs-dependency-check }}
-      needs-integration-tests: false
-      needs-kubernetes-tests: false
+      needs-integration-tests: ${{ steps.selective-checks.outputs.needs-integration-tests }}
+      needs-kubernetes-tests: ${{ steps.selective-checks.outputs.needs-kubernetes-tests }}
     steps:
       - name: "Checkout ${{ github.ref }} ( ${{ github.sha }} )"
         uses: actions/checkout@v3
@@ -305,12 +301,13 @@
     needs:
       - build-info
       - build
+      - basic
     runs-on: ubuntu-20.04
     timeout-minutes: 150
     if: needs.build-info.outputs.needs-compose-tests == 'true'
     strategy:
       matrix:
-        suite: [unsecure, secure, HA-secure, HA-unsecure]
+        suite: ${{ fromJson(needs.build-info.outputs.acceptance-suites) }}
       fail-fast: false
     steps:
       - name: Checkout project
