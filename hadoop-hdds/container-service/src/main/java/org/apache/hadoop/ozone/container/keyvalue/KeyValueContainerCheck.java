/*
 * Licensed to the Apache Software Foundation (ASF) under one or more
 * contributor license agreements. See the NOTICE file distributed with
 * this work for additional information regarding copyright ownership.
 * The ASF licenses this file to You under the Apache License, Version 2.0
 * (the "License"); you may not use this file except in compliance with
 * the License. You may obtain a copy of the License at
 *
 *      http://www.apache.org/licenses/LICENSE-2.0
 *
 * Unless required by applicable law or agreed to in writing, software
 * distributed under the License is distributed on an "AS IS" BASIS,
 * WITHOUT WARRANTIES OR CONDITIONS OF ANY KIND, either express or implied.
 * See the License for the specific language governing permissions and
 * limitations under the License.
 */

package org.apache.hadoop.ozone.container.keyvalue;

import static org.apache.hadoop.ozone.OzoneConsts.CONTAINER_DB_TYPE_ROCKSDB;

import com.google.common.base.Preconditions;
import java.io.File;
import java.io.FileNotFoundException;
import java.io.IOException;
import java.nio.ByteBuffer;
import java.nio.channels.FileChannel;
<<<<<<< HEAD
import java.util.ArrayList;
import java.util.Iterator;
import java.util.List;
import java.util.Optional;
=======
import java.nio.file.NoSuchFileException;
>>>>>>> 5c5db8e9
import org.apache.hadoop.hdds.StringUtils;
import org.apache.hadoop.hdds.conf.ConfigurationSource;
import org.apache.hadoop.hdds.protocol.datanode.proto.ContainerProtos;
import org.apache.hadoop.hdds.protocol.datanode.proto.ContainerProtos.ContainerDataProto.State;
import org.apache.hadoop.hdds.scm.container.common.helpers.StorageContainerException;
import org.apache.hadoop.hdfs.util.Canceler;
import org.apache.hadoop.hdfs.util.DataTransferThrottler;
import org.apache.hadoop.ozone.common.Checksum;
import org.apache.hadoop.ozone.common.ChecksumData;
import org.apache.hadoop.ozone.common.OzoneChecksumException;
import org.apache.hadoop.ozone.container.checksum.ContainerMerkleTreeWriter;
import org.apache.hadoop.ozone.container.common.helpers.BlockData;
import org.apache.hadoop.ozone.container.common.helpers.ChunkInfo;
import org.apache.hadoop.ozone.container.common.helpers.ContainerUtils;
import org.apache.hadoop.ozone.container.common.impl.ContainerDataYaml;
import org.apache.hadoop.ozone.container.common.impl.ContainerLayoutVersion;
import org.apache.hadoop.ozone.container.common.interfaces.BlockIterator;
import org.apache.hadoop.ozone.container.common.interfaces.DBHandle;
import org.apache.hadoop.ozone.container.common.volume.HddsVolume;
import org.apache.hadoop.ozone.container.keyvalue.helpers.BlockUtils;
import org.apache.hadoop.ozone.container.keyvalue.helpers.ChunkUtils;
import org.apache.hadoop.ozone.container.keyvalue.helpers.KeyValueContainerLocationUtil;
import org.apache.hadoop.ozone.container.ozoneimpl.ContainerScanError;
import org.apache.hadoop.ozone.container.ozoneimpl.ContainerScanError.FailureType;
import org.apache.hadoop.ozone.container.ozoneimpl.DataScanResult;
import org.apache.hadoop.ozone.container.ozoneimpl.MetadataScanResult;
import org.apache.hadoop.util.DirectBufferPool;
import org.apache.ratis.thirdparty.com.google.protobuf.ByteString;
import org.slf4j.Logger;
import org.slf4j.LoggerFactory;

/**
 * Class to run integrity checks on Datanode Containers.
 * Provide infra for Data Scrubbing
 */
public class KeyValueContainerCheck {

  private static final Logger LOG =
      LoggerFactory.getLogger(KeyValueContainerCheck.class);

  private final long containerID;
  private final ConfigurationSource checkConfig;

  private final String metadataPath;
  private final HddsVolume volume;
  private final KeyValueContainer container;
  // Container data already loaded in the datanode's memory. Used when the container data cannot be loaded from the
  // disk, for example, because the container was deleted during a scan.
  private final KeyValueContainerData containerDataFromMemory;
  // Container data read from the container file on disk. Used to verify the integrity of the container.
  // This is not loaded until a scan begins.
  private KeyValueContainerData containerDataFromDisk;
  private static final DirectBufferPool BUFFER_POOL = new DirectBufferPool();

  public KeyValueContainerCheck(ConfigurationSource conf, KeyValueContainer container) {
    this.checkConfig = conf;
    this.container = container;
    this.containerDataFromDisk = null;
    this.containerDataFromMemory = this.container.getContainerData();
    this.containerID = containerDataFromMemory.getContainerID();
    this.metadataPath = containerDataFromMemory.getMetadataPath();
    this.volume = containerDataFromMemory.getVolume();
  }

  KeyValueContainerCheck(KeyValueContainerData data, KeyValueContainer container, ConfigurationSource conf) {
    this(data.getMetadataPath(), conf, data.getContainerID(), data.getVolume(), container);
  }

  /**
   * Run basic integrity checks on container metadata.
   * These checks do not look inside the metadata files.
   * Applicable for OPEN containers.
   *
   * @return true : integrity checks pass, false : otherwise.
   */
  public MetadataScanResult fastCheck() throws InterruptedException {
    LOG.debug("Running metadata checks for container {}", containerID);

    try {
      List<ContainerScanError> metadataErrors = scanMetadata();
      if (containerIsDeleted()) {
        return MetadataScanResult.deleted();
      }
<<<<<<< HEAD
      return MetadataScanResult.fromErrors(metadataErrors);
=======

      // Container file should be valid.
      File containerFile = KeyValueContainer
          .getContainerFile(metadataPath, containerID);
      try {
        loadContainerData(containerFile);
      } catch (FileNotFoundException | NoSuchFileException ex) {
        return ScanResult.unhealthy(
            ScanResult.FailureType.MISSING_CONTAINER_FILE, containerFile, ex);
      } catch (IOException ex) {
        return ScanResult.unhealthy(
            ScanResult.FailureType.CORRUPT_CONTAINER_FILE, containerFile, ex);
      }

      // Chunks directory should exist.
      File chunksDir = new File(onDiskContainerData.getChunksPath());
      if (!chunksDir.exists()) {
        return ScanResult.unhealthy(ScanResult.FailureType.MISSING_CHUNKS_DIR,
            chunksDir, new FileNotFoundException("Chunks directory " +
                chunksDir + " not found."));
      }

      return checkContainerFile(containerFile);
>>>>>>> 5c5db8e9
    } finally {
      // IO operations during the scan will throw different types of exceptions if the thread is interrupted.
      // the only consistent indicator of interruption in this case is the thread's interrupt flag.
      if (Thread.currentThread().isInterrupted()) {
        throw new InterruptedException("Metadata scan of container " +
            containerID + " interrupted.");
      }
    }
  }

  private List<ContainerScanError> scanMetadata() {
    List<ContainerScanError> metadataErrors = new ArrayList<>();
    // Container directory should exist.
    // If it does not, we cannot continue the scan.
    File containerDir = new File(metadataPath).getParentFile();
    if (!containerDir.exists()) {
      metadataErrors.add(new ContainerScanError(FailureType.MISSING_CONTAINER_DIR,
          containerDir, new FileNotFoundException("Container directory " + containerDir + " not found.")));
      return metadataErrors;
    }

    // Metadata directory within the container directory should exist.
    // If it does not, no further scanning can be done.
    File metadataDir = new File(metadataPath);
    if (!metadataDir.exists()) {
      metadataErrors.add(new ContainerScanError(FailureType.MISSING_METADATA_DIR, metadataDir,
          new FileNotFoundException("Metadata directory " + metadataDir + " not found.")));
      return metadataErrors;
    }

    // Container file inside the metadata directory should be valid.
    // If it is not, no further scanning can be done.
    File containerFile = KeyValueContainer.getContainerFile(metadataPath, containerID);
    try {
      loadContainerData(containerFile);
    } catch (FileNotFoundException ex) {
      metadataErrors.add(new ContainerScanError(FailureType.MISSING_CONTAINER_FILE, containerFile, ex));
      return metadataErrors;
    } catch (IOException ex) {
      metadataErrors.add(new ContainerScanError(FailureType.CORRUPT_CONTAINER_FILE, containerFile, ex));
      return metadataErrors;
    }
    metadataErrors.addAll(checkContainerFile(containerFile));

    // Chunks directory should exist.
    // The metadata scan can continue even if this fails, since it does not look at the data inside the chunks
    // directory.
    File chunksDir = new File(containerDataFromDisk.getChunksPath());
    if (!chunksDir.exists()) {
      metadataErrors.add(new ContainerScanError(FailureType.MISSING_CHUNKS_DIR, chunksDir,
          new FileNotFoundException("Chunks directory " + chunksDir + " not found.")));
    }

    return metadataErrors;
  }

  /**
   * full checks comprise scanning all metadata inside the container.
   * Including the KV database. These checks are intrusive, consume more
   * resources compared to fast checks and should only be done on Closed
   * or Quasi-closed Containers. Concurrency being limited to delete
   * workflows.
   * <p>
   * fullCheck is a superset of fastCheck
   *
   * @return true : integrity checks pass, false : otherwise.
   */
  public DataScanResult fullCheck(DataTransferThrottler throttler, Canceler canceler) throws InterruptedException {
    // If the metadata check fails, we cannot do the data check.
    // The DataScanResult will have an empty tree with 0 checksums to indicate this.
    MetadataScanResult metadataResult = fastCheck();
    if (metadataResult.isDeleted()) {
      return DataScanResult.deleted();
    } else if (!metadataResult.isHealthy()) {
      return DataScanResult.unhealthyMetadata(metadataResult);
    }

    LOG.debug("Running data checks for container {}", containerID);
    try {
      // TODO HDDS-10374 this tree will get updated with the container's contents as it is scanned.
      ContainerMerkleTreeWriter dataTree = new ContainerMerkleTreeWriter();
      List<ContainerScanError> dataErrors = scanData(dataTree, throttler, canceler);
      if (containerIsDeleted()) {
        return DataScanResult.deleted();
      }
      return DataScanResult.fromErrors(dataErrors, dataTree);
    } finally {
      // IO operations during the scan will throw different types of exceptions if the thread is interrupted.
      // the only consistent indicator of interruption in this case is the thread's interrupt flag.
      if (Thread.currentThread().isInterrupted()) {
        throw new InterruptedException("Data scan of container " + containerID +
            " interrupted.");
      }
    }
  }

  private List<ContainerScanError> scanData(ContainerMerkleTreeWriter currentTree, DataTransferThrottler throttler,
                                            Canceler canceler) {
    Preconditions.checkState(containerDataFromDisk != null,
        "invoke loadContainerData prior to calling this function");

    List<ContainerScanError> errors = new ArrayList<>();

    // If the DB cannot be loaded, we cannot proceed with the data scan.
    File dbFile = containerDataFromDisk.getDbFile();
    if (!dbFile.exists() || !dbFile.canRead()) {
      String dbFileErrorMsg = "Unable to access DB File [" + dbFile.toString()
          + "] for Container [" + containerID + "] metadata path ["
          + metadataPath + "]";
      errors.add(new ContainerScanError(FailureType.INACCESSIBLE_DB, dbFile, new IOException(dbFileErrorMsg)));
      return errors;
    }

    try {
      try (DBHandle db = BlockUtils.getDB(containerDataFromDisk, checkConfig);
           BlockIterator<BlockData> kvIter = db.getStore().getBlockIterator(
               containerDataFromDisk.getContainerID(),
               containerDataFromDisk.getUnprefixedKeyFilter())) {
        // If the container was deleted during the scan, stop trying to process its data.
        while (kvIter.hasNext() && !containerIsDeleted()) {
          List<ContainerScanError> blockErrors = scanBlock(db, dbFile, kvIter.nextBlock(), throttler, canceler,
              currentTree);
          errors.addAll(blockErrors);
        }
      }
    } catch (IOException ex) {
      errors.add(new ContainerScanError(FailureType.INACCESSIBLE_DB, dbFile, ex));
    }

    return errors;
  }

  private List<ContainerScanError> checkContainerFile(File containerFile) {
    /*
     * compare the values in the container file loaded from disk,
     * with the values we are expecting
     */
    String dbType;
    Preconditions
        .checkState(containerDataFromDisk != null, "Container File not loaded");

    List<ContainerScanError> errors = new ArrayList<>();

    // If the file checksum does not match, we will not try to read the file.
    try {
      ContainerUtils.verifyContainerFileChecksum(containerDataFromDisk, checkConfig);
    } catch (IOException ex) {
      errors.add(new ContainerScanError(FailureType.CORRUPT_CONTAINER_FILE, containerFile, ex));
      return errors;
    }

    // All other failures are independent.
    if (containerDataFromDisk.getContainerType()
        != ContainerProtos.ContainerType.KeyValueContainer) {
      String errStr = "Bad Container type in Containerdata for " + containerID;
      errors.add(new ContainerScanError(FailureType.CORRUPT_CONTAINER_FILE, containerFile, new IOException(errStr)));
    }

    if (containerDataFromDisk.getContainerID() != containerID) {
      String errStr =
          "Bad ContainerID field in Containerdata for " + containerID;
      errors.add(new ContainerScanError(FailureType.CORRUPT_CONTAINER_FILE, containerFile, new IOException(errStr)));
    }

    dbType = containerDataFromDisk.getContainerDBType();
    if (!dbType.equals(CONTAINER_DB_TYPE_ROCKSDB)) {
      String errStr = "Unknown DBType [" + dbType
          + "] in Container File for  [" + containerID + "]";
      errors.add(new ContainerScanError(FailureType.CORRUPT_CONTAINER_FILE, containerFile, new IOException(errStr)));
    }

    if (!metadataPath.equals(containerDataFromDisk.getMetadataPath())) {
      String errStr =
          "Bad metadata path in Containerdata for " + containerID + "Expected ["
              + metadataPath + "] Got [" + containerDataFromDisk.getMetadataPath()
              + "]";
      errors.add(new ContainerScanError(FailureType.CORRUPT_CONTAINER_FILE, containerFile, new IOException(errStr)));
    }

    return errors;
  }

  /**
   * Checks if a container has been deleted based on its state in datanode memory. This state change is the first
   * step in deleting a container on a datanode and is done in a thread-safe manner. See KeyValueHandler#deleteInternal.
   */
  private boolean containerIsDeleted() {
    return containerDataFromMemory.getState() == State.DELETED;
  }

  /**
   *  Attempt to read the block data without the container lock.
   *  The block onDisk might be in modification by other thread and not yet
   *  flushed to DB, so the content might be outdated.
   *
   * @param db DB of container
   * @param block last queried blockData
   * @return blockData in DB
   * @throws IOException
   */
  private BlockData getBlockDataFromDB(DBHandle db, BlockData block)
      throws IOException {
    String blockKey =
        containerDataFromDisk.getBlockKey(block.getBlockID().getLocalID());
    return db.getStore().getBlockDataTable().get(blockKey);
  }

  /**
   *  Attempt to read the block data with the container lock.
   *  The container lock ensure the latest DB record could be retrieved, since
   *  other block related write operation will acquire the container write lock.
   *
   * @param db DB of container
   * @param block last queried blockData
   * @return blockData in DB
   * @throws IOException
   */
  private boolean blockInDBWithLock(DBHandle db, BlockData block)
      throws IOException {
    container.readLock();
    try {
      return getBlockDataFromDB(db, block) != null;
    } finally {
      container.readUnlock();
    }
  }

  private List<ContainerScanError> scanBlock(DBHandle db, File dbFile, BlockData block,
      DataTransferThrottler throttler, Canceler canceler, ContainerMerkleTreeWriter currentTree) {
    ContainerLayoutVersion layout = containerDataFromDisk.getLayoutVersion();

    List<ContainerScanError> blockErrors = new ArrayList<>();

    // If the chunk or block disappears from the disk during this scan, stop checking it.
    // Future checksum checks will likely fail and the block may have been deleted.
    // At the end we will check the DB with a lock to determine whether the file was actually deleted.
    boolean fileMissing = false;
    Iterator<ContainerProtos.ChunkInfo> chunkIter = block.getChunks().iterator();
    while (chunkIter.hasNext() && !fileMissing) {
      ContainerProtos.ChunkInfo chunk = chunkIter.next();
      // This is populated with a file if we are able to locate the correct directory.
      Optional<File> optionalFile = Optional.empty();

      // If we cannot locate where to read chunk files from, then we cannot proceed with scanning this block.
      try {
        optionalFile = Optional.of(layout.getChunkFile(containerDataFromDisk,
            block.getBlockID(), chunk.getChunkName()));
      } catch (StorageContainerException ex) {
        // The parent directory that contains chunk files does not exist.
        if (ex.getResult() == ContainerProtos.Result.UNABLE_TO_FIND_DATA_DIR) {
          blockErrors.add(new ContainerScanError(FailureType.MISSING_CHUNKS_DIR,
              new File(containerDataFromDisk.getChunksPath()), ex));
        } else {
          // Unknown exception occurred trying to locate the file.
          blockErrors.add(new ContainerScanError(FailureType.CORRUPT_CHUNK,
              new File(containerDataFromDisk.getChunksPath()), ex));
        }
      }

<<<<<<< HEAD
      if (optionalFile.isPresent()) {
        File chunkFile = optionalFile.get();
        if (!chunkFile.exists()) {
          // In EC, client may write empty putBlock in padding block nodes.
          // So, we need to make sure, chunk length > 0, before declaring
          // the missing chunk file.
          if (!block.getChunks().isEmpty() && block.getChunks().get(0).getLen() > 0) {
            ContainerScanError error = new ContainerScanError(FailureType.MISSING_CHUNK_FILE,
                new File(containerDataFromDisk.getChunksPath()), new IOException("Missing chunk file " +
                chunkFile.getAbsolutePath()));
            blockErrors.add(error);
          }
        } else if (chunk.getChecksumData().getType() != ContainerProtos.ChecksumType.NONE) {
          int bytesPerChecksum = chunk.getChecksumData().getBytesPerChecksum();
          ByteBuffer buffer = BUFFER_POOL.getBuffer(bytesPerChecksum);
          // Keep scanning the block even if there are errors with individual chunks.
          blockErrors.addAll(verifyChecksum(block, chunk, chunkFile, layout, buffer, currentTree, throttler, canceler));
          buffer.clear();
          BUFFER_POOL.returnBuffer(buffer);
=======
      if (!chunkFile.exists()) {
        // In EC, client may write empty putBlock in padding block nodes.
        // So, we need to make sure, chunk length > 0, before declaring
        // the missing chunk file.
        if (!block.getChunks().isEmpty() && block
            .getChunks().get(0).getLen() > 0) {
          return ScanResult.unhealthy(ScanResult.FailureType.MISSING_CHUNK_FILE,
              chunkFile, new IOException("Missing chunk file " +
                  chunkFile.getAbsolutePath()));
>>>>>>> 5c5db8e9
        }
      }

      fileMissing = !optionalFile.isPresent() || !optionalFile.get().exists();
    }

    try {
      if (fileMissing && !blockInDBWithLock(db, block)) {
        // The chunk/block file was missing from the disk, but after checking the DB with a lock it is not there either.
        // This means the block was deleted while the scan was running (without a lock) and all errors in this block
        // can be ignored.
        blockErrors.clear();
        if (LOG.isDebugEnabled()) {
          LOG.debug("Scanned outdated blockData {} in container {}", block, containerID);
        }
      }
    } catch (IOException ex) {
      // Failed to read the block metadata from the DB.
      blockErrors.add(new ContainerScanError(FailureType.INACCESSIBLE_DB, dbFile, ex));
    }

    return blockErrors;
  }

  @SuppressWarnings("checkstyle:ParameterNumber")
  private static List<ContainerScanError> verifyChecksum(BlockData block,
      ContainerProtos.ChunkInfo chunk, File chunkFile, ContainerLayoutVersion layout, ByteBuffer buffer,
      ContainerMerkleTreeWriter currentTree, DataTransferThrottler throttler, Canceler canceler) {

    List<ContainerScanError> scanErrors = new ArrayList<>();

    ChecksumData checksumData =
        ChecksumData.getFromProtoBuf(chunk.getChecksumData());
    int checksumCount = checksumData.getChecksums().size();
    int bytesPerChecksum = checksumData.getBytesPerChecksum();
    Checksum cal = new Checksum(checksumData.getChecksumType(),
        bytesPerChecksum);
    long bytesRead = 0;
    try (FileChannel channel = FileChannel.open(chunkFile.toPath(),
        ChunkUtils.READ_OPTIONS, ChunkUtils.NO_ATTRIBUTES)) {
      if (layout == ContainerLayoutVersion.FILE_PER_BLOCK) {
        channel.position(chunk.getOffset());
      }
      // Only report one error per chunk. Reporting corruption at every "bytes per checksum" interval will lead to a
      // large amount of errors when a full chunk is corrupted.
      boolean chunkHealthy = true;
      for (int i = 0; i < checksumCount && chunkHealthy; i++) {
        // limit last read for FILE_PER_BLOCK, to avoid reading next chunk
        if (layout == ContainerLayoutVersion.FILE_PER_BLOCK &&
            i == checksumCount - 1 &&
            chunk.getLen() % bytesPerChecksum != 0) {
          buffer.limit((int) (chunk.getLen() % bytesPerChecksum));
        }

        int v = channel.read(buffer);
        if (v == -1) {
          break;
        }
        bytesRead += v;
        buffer.flip();

        throttler.throttle(v, canceler);

        ByteString expected = checksumData.getChecksums().get(i);
        ByteString actual = cal.computeChecksum(buffer)
            .getChecksums().get(0);
        if (!expected.equals(actual)) {
          String message = String
              .format("Inconsistent read for chunk=%s" +
                  " checksum item %d" +
                  " expected checksum %s" +
                  " actual checksum %s" +
                  " for block %s",
                  ChunkInfo.getFromProtoBuf(chunk),
                  i,
                  StringUtils.bytes2Hex(expected.asReadOnlyByteBuffer()),
                  StringUtils.bytes2Hex(actual.asReadOnlyByteBuffer()),
                  block.getBlockID());
          scanErrors.add(new ContainerScanError(FailureType.CORRUPT_CHUNK, chunkFile,
              new OzoneChecksumException(message)));
          chunkHealthy = false;
        }
      }
      // If all the checksums match, also check that the length stored in the metadata matches the number of bytes
      // seen on the disk.
      if (chunkHealthy && bytesRead != chunk.getLen()) {
        String message = String
            .format("Inconsistent read for chunk=%s expected length=%d"
                    + " actual length=%d for block %s",
                chunk.getChunkName(),
                chunk.getLen(), bytesRead, block.getBlockID());
        scanErrors.add(new ContainerScanError(FailureType.INCONSISTENT_CHUNK_LENGTH, chunkFile,
            new IOException(message)));
      }
    } catch (IOException ex) {
      scanErrors.add(new ContainerScanError(FailureType.MISSING_CHUNK_FILE, chunkFile, ex));
    }

    return scanErrors;
  }

  private void loadContainerData(File containerFile) throws IOException {
    containerDataFromDisk = (KeyValueContainerData) ContainerDataYaml
        .readContainerFile(containerFile);
    containerDataFromDisk.setVolume(volume);
    containerDataFromDisk.setDbFile(KeyValueContainerLocationUtil.getContainerDBFile(containerDataFromDisk));
  }
}<|MERGE_RESOLUTION|>--- conflicted
+++ resolved
@@ -25,14 +25,11 @@
 import java.io.IOException;
 import java.nio.ByteBuffer;
 import java.nio.channels.FileChannel;
-<<<<<<< HEAD
+import java.nio.file.NoSuchFileException;
 import java.util.ArrayList;
 import java.util.Iterator;
 import java.util.List;
 import java.util.Optional;
-=======
-import java.nio.file.NoSuchFileException;
->>>>>>> 5c5db8e9
 import org.apache.hadoop.hdds.StringUtils;
 import org.apache.hadoop.hdds.conf.ConfigurationSource;
 import org.apache.hadoop.hdds.protocol.datanode.proto.ContainerProtos;
@@ -97,10 +94,6 @@
     this.volume = containerDataFromMemory.getVolume();
   }
 
-  KeyValueContainerCheck(KeyValueContainerData data, KeyValueContainer container, ConfigurationSource conf) {
-    this(data.getMetadataPath(), conf, data.getContainerID(), data.getVolume(), container);
-  }
-
   /**
    * Run basic integrity checks on container metadata.
    * These checks do not look inside the metadata files.
@@ -116,33 +109,7 @@
       if (containerIsDeleted()) {
         return MetadataScanResult.deleted();
       }
-<<<<<<< HEAD
       return MetadataScanResult.fromErrors(metadataErrors);
-=======
-
-      // Container file should be valid.
-      File containerFile = KeyValueContainer
-          .getContainerFile(metadataPath, containerID);
-      try {
-        loadContainerData(containerFile);
-      } catch (FileNotFoundException | NoSuchFileException ex) {
-        return ScanResult.unhealthy(
-            ScanResult.FailureType.MISSING_CONTAINER_FILE, containerFile, ex);
-      } catch (IOException ex) {
-        return ScanResult.unhealthy(
-            ScanResult.FailureType.CORRUPT_CONTAINER_FILE, containerFile, ex);
-      }
-
-      // Chunks directory should exist.
-      File chunksDir = new File(onDiskContainerData.getChunksPath());
-      if (!chunksDir.exists()) {
-        return ScanResult.unhealthy(ScanResult.FailureType.MISSING_CHUNKS_DIR,
-            chunksDir, new FileNotFoundException("Chunks directory " +
-                chunksDir + " not found."));
-      }
-
-      return checkContainerFile(containerFile);
->>>>>>> 5c5db8e9
     } finally {
       // IO operations during the scan will throw different types of exceptions if the thread is interrupted.
       // the only consistent indicator of interruption in this case is the thread's interrupt flag.
@@ -178,7 +145,7 @@
     File containerFile = KeyValueContainer.getContainerFile(metadataPath, containerID);
     try {
       loadContainerData(containerFile);
-    } catch (FileNotFoundException ex) {
+    } catch (FileNotFoundException | NoSuchFileException ex) {
       metadataErrors.add(new ContainerScanError(FailureType.MISSING_CONTAINER_FILE, containerFile, ex));
       return metadataErrors;
     } catch (IOException ex) {
@@ -402,7 +369,6 @@
         }
       }
 
-<<<<<<< HEAD
       if (optionalFile.isPresent()) {
         File chunkFile = optionalFile.get();
         if (!chunkFile.exists()) {
@@ -422,17 +388,6 @@
           blockErrors.addAll(verifyChecksum(block, chunk, chunkFile, layout, buffer, currentTree, throttler, canceler));
           buffer.clear();
           BUFFER_POOL.returnBuffer(buffer);
-=======
-      if (!chunkFile.exists()) {
-        // In EC, client may write empty putBlock in padding block nodes.
-        // So, we need to make sure, chunk length > 0, before declaring
-        // the missing chunk file.
-        if (!block.getChunks().isEmpty() && block
-            .getChunks().get(0).getLen() > 0) {
-          return ScanResult.unhealthy(ScanResult.FailureType.MISSING_CHUNK_FILE,
-              chunkFile, new IOException("Missing chunk file " +
-                  chunkFile.getAbsolutePath()));
->>>>>>> 5c5db8e9
         }
       }
 
