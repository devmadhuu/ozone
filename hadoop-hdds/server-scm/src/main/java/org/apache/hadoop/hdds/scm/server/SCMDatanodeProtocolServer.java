/*
 * Licensed to the Apache Software Foundation (ASF) under one or more
 * contributor license
 * agreements. See the NOTICE file distributed with this work for additional
 * information regarding
 * copyright ownership. The ASF licenses this file to you under the Apache
 * License, Version 2.0 (the
 * "License"); you may not use this file except in compliance with the
 * License. You may obtain a
 * copy of the License at
 *
 * <p>http://www.apache.org/licenses/LICENSE-2.0
 *
 * <p>Unless required by applicable law or agreed to in writing, software
 * distributed under the
 * License is distributed on an "AS IS" BASIS, WITHOUT WARRANTIES OR
 * CONDITIONS OF ANY KIND, either
 * express or implied. See the License for the specific language governing
 * permissions and
 * limitations under the License.
 */
package org.apache.hadoop.hdds.scm.server;

import java.io.IOException;
import java.net.InetSocketAddress;
import java.util.ArrayList;
import java.util.List;
import java.util.Map;
import java.util.stream.Collectors;

import org.apache.hadoop.fs.CommonConfigurationKeys;
import org.apache.hadoop.hdds.conf.OzoneConfiguration;
import org.apache.hadoop.hdds.protocol.DatanodeDetails;
import org.apache.hadoop.hdds.protocol.proto.HddsProtos;
import org.apache.hadoop.hdds.protocol.proto.StorageContainerDatanodeProtocolProtos;
import org.apache.hadoop.hdds.protocol.proto
    .StorageContainerDatanodeProtocolProtos.LayoutVersionProto;
import org.apache.hadoop.hdds.protocol.proto.StorageContainerDatanodeProtocolProtos.ContainerReportsProto;
import org.apache.hadoop.hdds.protocol.proto.StorageContainerDatanodeProtocolProtos.NodeReportProto;
import org.apache.hadoop.hdds.protocol.proto.StorageContainerDatanodeProtocolProtos.PipelineReportsProto;
import org.apache.hadoop.hdds.protocol.proto.StorageContainerDatanodeProtocolProtos.ReregisterCommandProto;
import org.apache.hadoop.hdds.protocol.proto.StorageContainerDatanodeProtocolProtos.SCMCommandProto;
import org.apache.hadoop.hdds.protocol.proto.StorageContainerDatanodeProtocolProtos.SCMHeartbeatRequestProto;
import org.apache.hadoop.hdds.protocol.proto.StorageContainerDatanodeProtocolProtos.SCMHeartbeatResponseProto;
import org.apache.hadoop.hdds.protocol.proto.StorageContainerDatanodeProtocolProtos.SCMRegisteredResponseProto;
import org.apache.hadoop.hdds.protocol.proto.StorageContainerDatanodeProtocolProtos.SCMVersionRequestProto;
import org.apache.hadoop.hdds.protocol.proto.StorageContainerDatanodeProtocolProtos.SCMVersionResponseProto;
import org.apache.hadoop.hdds.scm.events.SCMEvents;
import org.apache.hadoop.hdds.scm.server.SCMDatanodeHeartbeatDispatcher.PipelineReportFromDatanode;
import org.apache.hadoop.hdds.scm.server.SCMDatanodeHeartbeatDispatcher.ReportFromDatanode;
import org.apache.hadoop.hdds.server.events.EventPublisher;
import org.apache.hadoop.hdds.utils.HddsServerUtil;
import org.apache.hadoop.hdds.utils.ProtocolMessageMetrics;
import org.apache.hadoop.io.IOUtils;
import org.apache.hadoop.ipc.ProtobufRpcEngine;
import org.apache.hadoop.ipc.RPC;
import org.apache.hadoop.ipc.Server;
import org.apache.hadoop.ozone.audit.AuditAction;
import org.apache.hadoop.ozone.audit.AuditEventStatus;
import org.apache.hadoop.ozone.audit.AuditLogger;
import org.apache.hadoop.ozone.audit.AuditLoggerType;
import org.apache.hadoop.ozone.audit.AuditMessage;
import org.apache.hadoop.ozone.audit.Auditor;
import org.apache.hadoop.ozone.audit.SCMAction;
import org.apache.hadoop.ozone.protocol.StorageContainerDatanodeProtocol;
import org.apache.hadoop.ozone.protocol.commands.CloseContainerCommand;
import org.apache.hadoop.ozone.protocol.commands.ClosePipelineCommand;
import org.apache.hadoop.ozone.protocol.commands.CreatePipelineCommand;
import org.apache.hadoop.ozone.protocol.commands.DeleteBlocksCommand;
import org.apache.hadoop.ozone.protocol.commands.DeleteContainerCommand;
import org.apache.hadoop.ozone.protocol.commands.FinalizeNewLayoutVersionCommand;
import org.apache.hadoop.ozone.protocol.commands.RegisteredCommand;
import org.apache.hadoop.ozone.protocol.commands.ReplicateContainerCommand;
import org.apache.hadoop.ozone.protocol.commands.SCMCommand;
import org.apache.hadoop.ozone.protocol.commands.SetNodeOperationalStateCommand;
import org.apache.hadoop.ozone.protocolPB.StorageContainerDatanodeProtocolPB;
import org.apache.hadoop.ozone.protocolPB.StorageContainerDatanodeProtocolServerSideTranslatorPB;
import org.apache.hadoop.security.authorize.PolicyProvider;

import com.google.common.annotations.VisibleForTesting;
import com.google.common.base.Preconditions;
import com.google.common.collect.Maps;
import com.google.protobuf.BlockingService;
import com.google.protobuf.ProtocolMessageEnum;
import static org.apache.hadoop.hdds.protocol.proto.StorageContainerDatanodeProtocolProtos.SCMCommandProto.Type.closeContainerCommand;
import static org.apache.hadoop.hdds.protocol.proto.StorageContainerDatanodeProtocolProtos.SCMCommandProto.Type.closePipelineCommand;
import static org.apache.hadoop.hdds.protocol.proto.StorageContainerDatanodeProtocolProtos.SCMCommandProto.Type.createPipelineCommand;
import static org.apache.hadoop.hdds.protocol.proto.StorageContainerDatanodeProtocolProtos.SCMCommandProto.Type.deleteBlocksCommand;
import static org.apache.hadoop.hdds.protocol.proto.StorageContainerDatanodeProtocolProtos.SCMCommandProto.Type.deleteContainerCommand;
import static org.apache.hadoop.hdds.protocol.proto.StorageContainerDatanodeProtocolProtos.SCMCommandProto.Type.finalizeNewLayoutVersionCommand;
import static org.apache.hadoop.hdds.protocol.proto.StorageContainerDatanodeProtocolProtos.SCMCommandProto.Type.replicateContainerCommand;
import static org.apache.hadoop.hdds.protocol.proto.StorageContainerDatanodeProtocolProtos.SCMCommandProto.Type.reregisterCommand;
import static org.apache.hadoop.hdds.protocol.proto.StorageContainerDatanodeProtocolProtos.SCMCommandProto.Type.setNodeOperationalStateCommand;
import static org.apache.hadoop.hdds.scm.ScmConfigKeys.OZONE_SCM_DATANODE_ADDRESS_KEY;
import static org.apache.hadoop.hdds.scm.ScmConfigKeys.OZONE_SCM_HANDLER_COUNT_DEFAULT;
import static org.apache.hadoop.hdds.scm.ScmConfigKeys.OZONE_SCM_HANDLER_COUNT_KEY;
import static org.apache.hadoop.hdds.scm.events.SCMEvents.CONTAINER_REPORT;
import static org.apache.hadoop.hdds.scm.events.SCMEvents.PIPELINE_REPORT;
import static org.apache.hadoop.hdds.scm.server.StorageContainerManager.startRpcServer;
import static org.apache.hadoop.hdds.server.ServerUtils.getRemoteUserName;
import static org.apache.hadoop.hdds.server.ServerUtils.updateRPCListenAddress;
import org.slf4j.Logger;
import org.slf4j.LoggerFactory;

/**
 * Protocol Handler for Datanode Protocol.
 */
public class SCMDatanodeProtocolServer implements
    StorageContainerDatanodeProtocol, Auditor {

  private static final Logger LOG = LoggerFactory.getLogger(
      SCMDatanodeProtocolServer.class);

  private static final AuditLogger AUDIT =
      new AuditLogger(AuditLoggerType.SCMLOGGER);

  /**
   * The RPC server that listens to requests from DataNodes.
   */
  private RPC.Server datanodeRpcServer;

  private final OzoneStorageContainerManager scm;
  private final InetSocketAddress datanodeRpcAddress;
  private final SCMDatanodeHeartbeatDispatcher heartbeatDispatcher;
  private final EventPublisher eventPublisher;
  private ProtocolMessageMetrics<ProtocolMessageEnum> protocolMessageMetrics;

  public SCMDatanodeProtocolServer(final OzoneConfiguration conf,
                                   OzoneStorageContainerManager scm,
                                   EventPublisher eventPublisher)
      throws IOException {

    // This constructor has broken down to smaller methods so that Recon's
    // passive SCM server can override them.
    Preconditions.checkNotNull(scm, "SCM cannot be null");
    Preconditions.checkNotNull(eventPublisher, "EventPublisher cannot be null");

    this.scm = scm;
    this.eventPublisher = eventPublisher;

    heartbeatDispatcher = new SCMDatanodeHeartbeatDispatcher(
        scm.getScmNodeManager(), eventPublisher);

    InetSocketAddress datanodeRpcAddr = getDataNodeBindAddress(conf);

    protocolMessageMetrics = getProtocolMessageMetrics();

    final int handlerCount = conf.getInt(OZONE_SCM_HANDLER_COUNT_KEY,
        OZONE_SCM_HANDLER_COUNT_DEFAULT);

    RPC.setProtocolEngine(conf, getProtocolClass(), ProtobufRpcEngine.class);

    BlockingService dnProtoPbService =
        StorageContainerDatanodeProtocolProtos
            .StorageContainerDatanodeProtocolService
            .newReflectiveBlockingService(
                new StorageContainerDatanodeProtocolServerSideTranslatorPB(
                    this, protocolMessageMetrics));

    datanodeRpcServer =  startRpcServer(
        conf,
        datanodeRpcAddr,
        getProtocolClass(),
        dnProtoPbService,
        handlerCount);

    datanodeRpcAddress = updateRPCListenAddress(
            conf, getDatanodeAddressKey(), datanodeRpcAddr,
            datanodeRpcServer);

    if (conf.getBoolean(CommonConfigurationKeys.HADOOP_SECURITY_AUTHORIZATION,
        false)) {
      datanodeRpcServer.refreshServiceAcl(conf, getPolicyProvider());
    }
  }

  public void start() {
    LOG.info(
        StorageContainerManager.buildRpcServerStartMessage(
            "RPC server for DataNodes", datanodeRpcAddress));
    protocolMessageMetrics.register();
    datanodeRpcServer.start();
  }

  public InetSocketAddress getDatanodeRpcAddress() {
    return datanodeRpcAddress;
  }

  @Override
  public SCMVersionResponseProto getVersion(SCMVersionRequestProto
      versionRequest)
      throws IOException {
    boolean auditSuccess = true;
    try {
      return scm.getScmNodeManager().getVersion(versionRequest)
              .getProtobufMessage();
    } catch (Exception ex) {
      auditSuccess = false;
      AUDIT.logReadFailure(
          buildAuditMessageForFailure(SCMAction.GET_VERSION, null, ex));
      throw ex;
    } finally {
      if(auditSuccess) {
        AUDIT.logReadSuccess(
            buildAuditMessageForSuccess(SCMAction.GET_VERSION, null));
      }
    }
  }

  @Override
  public SCMRegisteredResponseProto register(
      HddsProtos.ExtendedDatanodeDetailsProto extendedDatanodeDetailsProto,
      NodeReportProto nodeReport,
      ContainerReportsProto containerReportsProto,
      PipelineReportsProto pipelineReportsProto,
      LayoutVersionProto layoutInfo)
      throws IOException {
    DatanodeDetails datanodeDetails = DatanodeDetails
        .getFromProtoBuf(extendedDatanodeDetailsProto);
    boolean auditSuccess = true;
    Map<String, String> auditMap = Maps.newHashMap();
    auditMap.put("datanodeDetails", datanodeDetails.toString());

    // TODO : Return the list of Nodes that forms the SCM HA.
    RegisteredCommand registeredCommand = scm.getScmNodeManager()
        .register(datanodeDetails, nodeReport, pipelineReportsProto,
            layoutInfo);
    if (registeredCommand.getError()
        == SCMRegisteredResponseProto.ErrorCode.success) {
      eventPublisher.fireEvent(CONTAINER_REPORT,
          new SCMDatanodeHeartbeatDispatcher.ContainerReportFromDatanode(
              datanodeDetails, containerReportsProto));
      eventPublisher.fireEvent(SCMEvents.NODE_REGISTRATION_CONT_REPORT,
          new NodeRegistrationContainerReport(datanodeDetails,
              containerReportsProto));
      eventPublisher.fireEvent(PIPELINE_REPORT,
              new PipelineReportFromDatanode(datanodeDetails,
                      pipelineReportsProto));
    }
    try {
      return getRegisteredResponse(registeredCommand);
    } catch (Exception ex) {
      auditSuccess = false;
      AUDIT.logWriteFailure(
          buildAuditMessageForFailure(SCMAction.REGISTER, auditMap, ex));
      throw ex;
    } finally {
      if(auditSuccess) {
        AUDIT.logWriteSuccess(
            buildAuditMessageForSuccess(SCMAction.REGISTER, auditMap));
      }
    }
  }

  @VisibleForTesting
  public static SCMRegisteredResponseProto getRegisteredResponse(
      RegisteredCommand cmd) {
    return cmd.getProtoBufMessage();
  }

  @Override
  public SCMHeartbeatResponseProto sendHeartbeat(
      SCMHeartbeatRequestProto heartbeat) throws IOException {
    List<SCMCommandProto> cmdResponses = new ArrayList<>();
    for (SCMCommand cmd : heartbeatDispatcher.dispatch(heartbeat)) {
      cmdResponses.add(getCommandResponse(cmd));
    }
    boolean auditSuccess = true;
    Map<String, String> auditMap = Maps.newHashMap();
    auditMap.put("datanodeUUID", heartbeat.getDatanodeDetails().getUuid());
    auditMap.put("command", flatten(cmdResponses.toString()));
    try {
      return SCMHeartbeatResponseProto.newBuilder()
          .setDatanodeUUID(heartbeat.getDatanodeDetails().getUuid())
          .addAllCommands(cmdResponses).build();
    } catch (Exception ex) {
      auditSuccess = false;
      AUDIT.logWriteFailure(
          buildAuditMessageForFailure(SCMAction.SEND_HEARTBEAT, auditMap, ex)
      );
      throw ex;
    } finally {
      if(auditSuccess) {
        AUDIT.logWriteSuccess(
            buildAuditMessageForSuccess(SCMAction.SEND_HEARTBEAT, auditMap)
        );
      }
    }
  }

  /**
   * Returns a SCMCommandRepose from the SCM Command.
   *
   * @param cmd - Cmd
   * @return SCMCommandResponseProto
   * @throws IOException
   */
  @VisibleForTesting
  public SCMCommandProto getCommandResponse(SCMCommand cmd)
      throws IOException {
    SCMCommandProto.Builder builder =
        SCMCommandProto.newBuilder();
    switch (cmd.getType()) {
    case reregisterCommand:
      return builder
          .setCommandType(reregisterCommand)
          .setReregisterCommandProto(ReregisterCommandProto
              .getDefaultInstance())
          .build();
    case deleteBlocksCommand:
      // Once SCM sends out the deletion message, increment the count.
      // this is done here instead of when SCM receives the ACK, because
      // DN might not be able to response the ACK for sometime. In case
      // it times out, SCM needs to re-send the message some more times.
      List<Long> txs =
          ((DeleteBlocksCommand) cmd)
              .blocksTobeDeleted()
              .stream()
              .map(tx -> tx.getTxID())
              .collect(Collectors.toList());
      scm.getScmBlockManager().getDeletedBlockLog().incrementCount(txs);
      return builder
          .setCommandType(deleteBlocksCommand)
          .setDeleteBlocksCommandProto(((DeleteBlocksCommand) cmd).getProto())
          .build();
    case closeContainerCommand:
      return builder
          .setCommandType(closeContainerCommand)
          .setCloseContainerCommandProto(
              ((CloseContainerCommand) cmd).getProto())
          .build();
    case deleteContainerCommand:
      return builder.setCommandType(deleteContainerCommand)
          .setDeleteContainerCommandProto(
              ((DeleteContainerCommand) cmd).getProto())
          .build();
    case replicateContainerCommand:
      return builder
          .setCommandType(replicateContainerCommand)
          .setReplicateContainerCommandProto(
              ((ReplicateContainerCommand)cmd).getProto())
          .build();
    case createPipelineCommand:
      return builder
          .setCommandType(createPipelineCommand)
          .setCreatePipelineCommandProto(
              ((CreatePipelineCommand)cmd).getProto())
          .build();
    case closePipelineCommand:
      return builder
          .setCommandType(closePipelineCommand)
          .setClosePipelineCommandProto(
              ((ClosePipelineCommand)cmd).getProto())
          .build();
<<<<<<< HEAD
    case finalizeNewLayoutVersionCommand:
      return builder
            .setCommandType(finalizeNewLayoutVersionCommand)
            .setFinalizeNewLayoutVersionCommandProto(
                ((FinalizeNewLayoutVersionCommand)cmd).getProto())
            .build();
=======
    case setNodeOperationalStateCommand:
      return builder
          .setCommandType(setNodeOperationalStateCommand)
          .setSetNodeOperationalStateCommandProto(
              ((SetNodeOperationalStateCommand)cmd).getProto())
          .build();
>>>>>>> 375da4d2
    default:
      throw new IllegalArgumentException("Scm command " +
          cmd.getType().toString() + " is not implemented");
    }
  }


  public void join() throws InterruptedException {
    LOG.trace("Join RPC server for DataNodes");
    datanodeRpcServer.join();
  }

  public void stop() {
    try {
      LOG.info("Stopping the RPC server for DataNodes");
      datanodeRpcServer.stop();
    } catch (Exception ex) {
      LOG.error(" datanodeRpcServer stop failed.", ex);
    }
    IOUtils.cleanupWithLogger(LOG, scm.getScmNodeManager());
    protocolMessageMetrics.unregister();
  }

  @Override
  public AuditMessage buildAuditMessageForSuccess(
      AuditAction op, Map<String, String> auditMap) {

    return new AuditMessage.Builder()
        .setUser(getRemoteUserName())
        .atIp(Server.getRemoteAddress())
        .forOperation(op)
        .withParams(auditMap)
        .withResult(AuditEventStatus.SUCCESS)
        .build();
  }

  @Override
  public AuditMessage buildAuditMessageForFailure(AuditAction op, Map<String,
      String> auditMap, Throwable throwable) {

    return new AuditMessage.Builder()
        .setUser(getRemoteUserName())
        .atIp(Server.getRemoteAddress())
        .forOperation(op)
        .withParams(auditMap)
        .withResult(AuditEventStatus.FAILURE)
        .withException(throwable)
        .build();
  }

  private static String flatten(String input) {
    return input
        .replaceAll(System.lineSeparator(), " ")
        .trim()
        .replaceAll(" +", " ");
  }

  /**
   * Get the ProtocolMessageMetrics for this server.
   * @return ProtocolMessageMetrics
   */
  protected ProtocolMessageMetrics<ProtocolMessageEnum>
        getProtocolMessageMetrics() {
    return ProtocolMessageMetrics
        .create("SCMDatanodeProtocol", "SCM Datanode protocol",
            StorageContainerDatanodeProtocolProtos.Type.values());
  }

  /**
   * Get Key associated with Datanode address for this server.
   * @return
   */
  protected String getDatanodeAddressKey() {
    return OZONE_SCM_DATANODE_ADDRESS_KEY;
  }

  /**
   * Get Datanode bind address for SCM.
   * @param conf ozone configuration
   * @return InetSocketAddress
   */
  protected InetSocketAddress getDataNodeBindAddress(OzoneConfiguration conf) {
    return HddsServerUtil.getScmDataNodeBindAddress(conf);
  }

  /**
   * Get the authorization provider for this SCM server.
   * @return SCM policy provider.
   */
  protected PolicyProvider getPolicyProvider() {
    return SCMPolicyProvider.getInstance();
  }

  /**
   * Get protocol class type for this RPC Server.
   * @return Class type.
   */
  protected Class getProtocolClass() {
    return StorageContainerDatanodeProtocolPB.class;
  }

  /**
   * Wrapper class for events with the datanode origin.
   */
  public static class NodeRegistrationContainerReport extends
      ReportFromDatanode<ContainerReportsProto> {

    public NodeRegistrationContainerReport(DatanodeDetails datanodeDetails,
        ContainerReportsProto report) {
      super(datanodeDetails, report);
    }
  }

}<|MERGE_RESOLUTION|>--- conflicted
+++ resolved
@@ -352,21 +352,18 @@
           .setClosePipelineCommandProto(
               ((ClosePipelineCommand)cmd).getProto())
           .build();
-<<<<<<< HEAD
+    case setNodeOperationalStateCommand:
+      return builder
+            .setCommandType(setNodeOperationalStateCommand)
+            .setSetNodeOperationalStateCommandProto(
+                ((SetNodeOperationalStateCommand)cmd).getProto())
+            .build();
     case finalizeNewLayoutVersionCommand:
       return builder
             .setCommandType(finalizeNewLayoutVersionCommand)
             .setFinalizeNewLayoutVersionCommandProto(
                 ((FinalizeNewLayoutVersionCommand)cmd).getProto())
             .build();
-=======
-    case setNodeOperationalStateCommand:
-      return builder
-          .setCommandType(setNodeOperationalStateCommand)
-          .setSetNodeOperationalStateCommandProto(
-              ((SetNodeOperationalStateCommand)cmd).getProto())
-          .build();
->>>>>>> 375da4d2
     default:
       throw new IllegalArgumentException("Scm command " +
           cmd.getType().toString() + " is not implemented");
