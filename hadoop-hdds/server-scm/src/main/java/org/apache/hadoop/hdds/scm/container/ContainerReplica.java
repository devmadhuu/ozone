/*
 * Licensed to the Apache Software Foundation (ASF) under one or more
 * contributor license agreements. See the NOTICE file distributed with
 * this work for additional information regarding copyright ownership.
 * The ASF licenses this file to You under the Apache License, Version 2.0
 * (the "License"); you may not use this file except in compliance with
 * the License. You may obtain a copy of the License at
 *
 *      http://www.apache.org/licenses/LICENSE-2.0
 *
 * Unless required by applicable law or agreed to in writing, software
 * distributed under the License is distributed on an "AS IS" BASIS,
 * WITHOUT WARRANTIES OR CONDITIONS OF ANY KIND, either express or implied.
 * See the License for the specific language governing permissions and
 * limitations under the License.
 */

package org.apache.hadoop.hdds.scm.container;

import java.util.Objects;
import org.apache.commons.lang3.builder.CompareToBuilder;
import org.apache.commons.lang3.builder.EqualsBuilder;
import org.apache.commons.lang3.builder.HashCodeBuilder;
import org.apache.hadoop.hdds.protocol.DatanodeDetails;
import org.apache.hadoop.hdds.protocol.DatanodeID;
import org.apache.hadoop.hdds.protocol.proto.StorageContainerDatanodeProtocolProtos.ContainerReplicaProto;

/**
 * In-memory state of a container replica.
 */
public final class ContainerReplica implements Comparable<ContainerReplica> {

  private final ContainerID containerID;
  private final ContainerReplicaProto.State state;
  private final DatanodeDetails datanodeDetails;
  /**
   * The origin creation of this replica.
   * null: origin is the same as {@link #datanodeDetails}.
   */
  private final DatanodeID originDatanodeId;
  /** The position at the pipeline. */
  private final int replicaIndex;

  private final Long sequenceId;
  private final long keyCount;
  private final long bytesUsed;
  private final boolean isEmpty;
  private final long dataChecksum;

  private ContainerReplica(ContainerReplicaBuilder b) {
<<<<<<< HEAD
    containerID = b.containerID;
    state = b.state;
    datanodeDetails = b.datanode;
    placeOfBirth = Optional.ofNullable(b.placeOfBirth).orElse(datanodeDetails.getUuid());
    keyCount = b.keyCount;
    bytesUsed = b.bytesUsed;
    replicaIndex = b.replicaIndex;
    isEmpty = b.isEmpty;
    sequenceId = b.sequenceId;
    dataChecksum = b.dataChecksum;
=======
    this.containerID = Objects.requireNonNull(b.containerID, "containerID == null");
    this.state = Objects.requireNonNull(b.state, "state == null");
    this.datanodeDetails = Objects.requireNonNull(b.datanode, "datanode == null");
    this.originDatanodeId = b.placeOfBirth;
    this.keyCount = b.keyCount;
    this.bytesUsed = b.bytesUsed;
    this.replicaIndex = b.replicaIndex;
    this.isEmpty = b.isEmpty;
    this.sequenceId = b.sequenceId;
>>>>>>> 8ceb5c31
  }

  public ContainerID getContainerID() {
    return containerID;
  }

  /**
   * Returns the DatanodeDetails to which this replica belongs.
   *
   * @return DatanodeDetails
   */
  public DatanodeDetails getDatanodeDetails() {
    return datanodeDetails;
  }

  /**
   * Returns the UUID of Datanode where this replica originated.
   *
   * @return UUID
   */
  public DatanodeID getOriginDatanodeId() {
    return originDatanodeId != null ? originDatanodeId : datanodeDetails.getID();
  }

  /**
   * Returns the state of this replica.
   *
   * @return replica state
   */
  public ContainerReplicaProto.State getState() {
    return state;
  }

  /**
   * Returns the Sequence Id of this replica.
   *
   * @return Sequence Id
   */
  public Long getSequenceId() {
    return sequenceId;
  }

  /**
   * Returns the key count of of this replica.
   *
   * @return Key count
   */
  public long getKeyCount() {
    return keyCount;
  }

  /**
   * Returns the data size of this replica.
   *
   * @return Data size
   */
  public long getBytesUsed() {
    return bytesUsed;
  }

  public boolean isEmpty() {
    return isEmpty;
  }

  public long getDataChecksum() {
    return dataChecksum;
  }

  @Override
  public int hashCode() {
    return new HashCodeBuilder(61, 71)
        .append(containerID)
        .append(datanodeDetails)
        .toHashCode();
  }

  @Override
  public boolean equals(Object o) {
    if (this == o) {
      return true;
    }

    if (o == null || getClass() != o.getClass()) {
      return false;
    }

    final ContainerReplica that = (ContainerReplica) o;

    return new EqualsBuilder()
        .append(containerID, that.containerID)
        .append(datanodeDetails, that.datanodeDetails)
        .isEquals();
  }

  @Override
  public int compareTo(ContainerReplica that) {
    Objects.requireNonNull(that);
    return new CompareToBuilder()
        .append(this.containerID, that.containerID)
        .append(this.datanodeDetails, that.datanodeDetails)
        .build();
  }

  /**
   * Returns a new Builder to construct ContainerReplica.
   *
   * @return ContainerReplicaBuilder
   */
  public static ContainerReplicaBuilder newBuilder() {
    return new ContainerReplicaBuilder();
  }

  public ContainerReplicaBuilder toBuilder() {
    return newBuilder()
        .setBytesUsed(bytesUsed)
        .setContainerID(containerID)
        .setContainerState(state)
        .setDatanodeDetails(datanodeDetails)
        .setKeyCount(keyCount)
        .setOriginNodeId(originDatanodeId)
        .setReplicaIndex(replicaIndex)
        .setSequenceId(sequenceId)
        .setEmpty(isEmpty);
  }

  @Override
  public String toString() {
<<<<<<< HEAD
    return "ContainerReplica{" +
        "containerID=" + containerID +
        ", state=" + state +
        ", datanodeDetails=" + datanodeDetails +
        ", placeOfBirth=" + placeOfBirth +
        ", sequenceId=" + sequenceId +
        ", keyCount=" + keyCount +
        ", bytesUsed=" + bytesUsed + ((replicaIndex > 0) ?
        ",replicaIndex=" + replicaIndex :
        "") +
        ", isEmpty=" + isEmpty +
        ", dataChecksum=" + dataChecksum +
        '}';
=======
    return "ContainerReplica{" + containerID
        + " (" + state
        + ") currentDN=" + datanodeDetails
        + (originDatanodeId != null ? ", originDN=" + originDatanodeId : " (origin)")
        + ", bcsid=" + sequenceId
        + (replicaIndex > 0 ? ", replicaIndex=" + replicaIndex : "")
        + ", keyCount=" + keyCount
        + ", bytesUsed=" + bytesUsed
        + ", " + (isEmpty ? "empty" : "non-empty")
        + '}';
>>>>>>> 8ceb5c31
  }

  /**
   * Used for building ContainerReplica instance.
   */
  public static class ContainerReplicaBuilder {

    private ContainerID containerID;
    private ContainerReplicaProto.State state;
    private DatanodeDetails datanode;
    private DatanodeID placeOfBirth;
    private Long sequenceId;
    private long bytesUsed;
    private long keyCount;
    private int replicaIndex;
    private boolean isEmpty;
    private long dataChecksum;

    /**
     * Set Container Id.
     *
     * @param cID ContainerID
     * @return ContainerReplicaBuilder
     */
    public ContainerReplicaBuilder setContainerID(
        final ContainerID cID) {
      this.containerID = cID;
      return this;
    }

    public ContainerReplicaBuilder setContainerState(
        final ContainerReplicaProto.State  containerState) {
      state = containerState;
      return this;
    }

    /**
     * Set DatanodeDetails.
     *
     * @param datanodeDetails DatanodeDetails
     * @return ContainerReplicaBuilder
     */
    public ContainerReplicaBuilder setDatanodeDetails(
        DatanodeDetails datanodeDetails) {
      datanode = datanodeDetails;
      return this;
    }

    public ContainerReplicaBuilder setReplicaIndex(
        int index) {
      this.replicaIndex = index;
      return this;
    }

    /**
     * Set replica origin node id.
     *
     * @param originNodeId origin node UUID
     * @return ContainerReplicaBuilder
     */
    public ContainerReplicaBuilder setOriginNodeId(DatanodeID originNodeId) {
      placeOfBirth = originNodeId;
      return this;
    }

    /**
     * Set sequence Id of the replica.
     *
     * @param seqId container sequence Id
     * @return ContainerReplicaBuilder
     */
    public ContainerReplicaBuilder setSequenceId(long seqId) {
      sequenceId = seqId;
      return this;
    }

    public ContainerReplicaBuilder setKeyCount(long count) {
      keyCount = count;
      return this;
    }

    public ContainerReplicaBuilder setBytesUsed(long used) {
      bytesUsed = used;
      return this;
    }

    public ContainerReplicaBuilder setEmpty(boolean empty) {
      isEmpty = empty;
      return this;
    }

    public ContainerReplicaBuilder setDataChecksum(long dataChecksum) {
      this.dataChecksum = dataChecksum;
      return this;
    }

    /**
     * Constructs new ContainerReplicaBuilder.
     *
     * @return ContainerReplicaBuilder
     */
    public ContainerReplica build() {
      return new ContainerReplica(this);
    }
  }

  public int getReplicaIndex() {
    return replicaIndex;
  }
}<|MERGE_RESOLUTION|>--- conflicted
+++ resolved
@@ -48,18 +48,6 @@
   private final long dataChecksum;
 
   private ContainerReplica(ContainerReplicaBuilder b) {
-<<<<<<< HEAD
-    containerID = b.containerID;
-    state = b.state;
-    datanodeDetails = b.datanode;
-    placeOfBirth = Optional.ofNullable(b.placeOfBirth).orElse(datanodeDetails.getUuid());
-    keyCount = b.keyCount;
-    bytesUsed = b.bytesUsed;
-    replicaIndex = b.replicaIndex;
-    isEmpty = b.isEmpty;
-    sequenceId = b.sequenceId;
-    dataChecksum = b.dataChecksum;
-=======
     this.containerID = Objects.requireNonNull(b.containerID, "containerID == null");
     this.state = Objects.requireNonNull(b.state, "state == null");
     this.datanodeDetails = Objects.requireNonNull(b.datanode, "datanode == null");
@@ -69,7 +57,7 @@
     this.replicaIndex = b.replicaIndex;
     this.isEmpty = b.isEmpty;
     this.sequenceId = b.sequenceId;
->>>>>>> 8ceb5c31
+    this.dataChecksum = b.dataChecksum;
   }
 
   public ContainerID getContainerID() {
@@ -197,21 +185,6 @@
 
   @Override
   public String toString() {
-<<<<<<< HEAD
-    return "ContainerReplica{" +
-        "containerID=" + containerID +
-        ", state=" + state +
-        ", datanodeDetails=" + datanodeDetails +
-        ", placeOfBirth=" + placeOfBirth +
-        ", sequenceId=" + sequenceId +
-        ", keyCount=" + keyCount +
-        ", bytesUsed=" + bytesUsed + ((replicaIndex > 0) ?
-        ",replicaIndex=" + replicaIndex :
-        "") +
-        ", isEmpty=" + isEmpty +
-        ", dataChecksum=" + dataChecksum +
-        '}';
-=======
     return "ContainerReplica{" + containerID
         + " (" + state
         + ") currentDN=" + datanodeDetails
@@ -221,8 +194,8 @@
         + ", keyCount=" + keyCount
         + ", bytesUsed=" + bytesUsed
         + ", " + (isEmpty ? "empty" : "non-empty")
+        + ", dataChecksum=" + dataChecksum +
         + '}';
->>>>>>> 8ceb5c31
   }
 
   /**
