/**
 * Licensed to the Apache Software Foundation (ASF) under one or more
 * contributor license agreements.  See the NOTICE file distributed with this
 * work for additional information regarding copyright ownership.  The ASF
 * licenses this file to you under the Apache License, Version 2.0 (the
 * "License"); you may not use this file except in compliance with the License.
 * You may obtain a copy of the License at
 * <p>
 * http://www.apache.org/licenses/LICENSE-2.0
 * <p>
 * Unless required by applicable law or agreed to in writing, software
 * distributed under the License is distributed on an "AS IS" BASIS, WITHOUT
 * WARRANTIES OR CONDITIONS OF ANY KIND, either express or implied. See the
 * License for the specific language governing permissions and limitations under
 * the License.
 */

package org.apache.hadoop.hdds.utils;

import java.io.File;
import java.io.FileInputStream;
import java.io.IOException;
import java.io.OutputStream;
import java.net.InetSocketAddress;
import java.nio.file.Files;
import java.nio.file.Path;
import java.util.ArrayList;
import java.util.Collection;
import java.util.Optional;
import java.util.OptionalInt;
import java.util.concurrent.TimeUnit;
import java.util.stream.Collectors;
import java.util.stream.Stream;

import com.google.protobuf.BlockingService;
import org.apache.commons.compress.archivers.ArchiveEntry;
import org.apache.commons.compress.archivers.ArchiveOutputStream;
import org.apache.commons.compress.archivers.tar.TarArchiveOutputStream;
import org.apache.commons.compress.compressors.CompressorException;
import org.apache.commons.compress.compressors.CompressorOutputStream;
import org.apache.commons.compress.compressors.CompressorStreamFactory;
import org.apache.commons.compress.utils.IOUtils;
import org.apache.hadoop.conf.Configuration;
import org.apache.hadoop.hdds.DFSConfigKeysLegacy;
import org.apache.hadoop.hdds.conf.ConfigurationSource;
import org.apache.hadoop.hdds.conf.OzoneConfiguration;
import org.apache.hadoop.hdds.protocol.SCMSecurityProtocol;
import org.apache.hadoop.hdds.protocolPB.SCMSecurityProtocolClientSideTranslatorPB;
import org.apache.hadoop.hdds.recon.ReconConfigKeys;
import org.apache.hadoop.hdds.scm.ScmConfigKeys;
import org.apache.hadoop.hdds.scm.protocol.ScmBlockLocationProtocol;
import org.apache.hadoop.hdds.scm.proxy.SCMSecurityProtocolFailoverProxyProvider;
import org.apache.hadoop.hdds.server.ServerUtils;
import org.apache.hadoop.hdds.tracing.TracingUtil;
import org.apache.hadoop.hdds.utils.db.DBCheckpoint;
import org.apache.hadoop.ipc.ProtobufRpcEngine;
import org.apache.hadoop.ipc.RPC;
import org.apache.hadoop.metrics2.MetricsException;
import org.apache.hadoop.metrics2.MetricsSystem;
import org.apache.hadoop.metrics2.lib.DefaultMetricsSystem;
import org.apache.hadoop.metrics2.source.JvmMetrics;
import org.apache.hadoop.net.NetUtils;
import org.apache.hadoop.ozone.OzoneConfigKeys;
import org.apache.hadoop.ozone.OzoneConsts;
import org.apache.hadoop.security.UserGroupInformation;

import static org.apache.hadoop.hdds.HddsConfigKeys.HDDS_HEARTBEAT_INTERVAL;
import static org.apache.hadoop.hdds.HddsConfigKeys.HDDS_HEARTBEAT_INTERVAL_DEFAULT;
import static org.apache.hadoop.hdds.HddsUtils.getHostNameFromConfigKeys;
import static org.apache.hadoop.hdds.HddsUtils.getPortNumberFromConfigKeys;
import static org.apache.hadoop.hdds.HddsUtils.getSingleSCMAddress;
import static org.apache.hadoop.hdds.scm.ScmConfigKeys.OZONE_SCM_DEADNODE_INTERVAL;
import static org.apache.hadoop.hdds.scm.ScmConfigKeys.OZONE_SCM_DEADNODE_INTERVAL_DEFAULT;
import static org.apache.hadoop.hdds.scm.ScmConfigKeys.OZONE_SCM_HEARTBEAT_LOG_WARN_DEFAULT;
import static org.apache.hadoop.hdds.scm.ScmConfigKeys.OZONE_SCM_HEARTBEAT_LOG_WARN_INTERVAL_COUNT;
import static org.apache.hadoop.hdds.scm.ScmConfigKeys.OZONE_SCM_HEARTBEAT_PROCESS_INTERVAL;
import static org.apache.hadoop.hdds.scm.ScmConfigKeys.OZONE_SCM_HEARTBEAT_RPC_TIMEOUT;
import static org.apache.hadoop.hdds.scm.ScmConfigKeys.OZONE_SCM_HEARTBEAT_RPC_TIMEOUT_DEFAULT;
import static org.apache.hadoop.hdds.scm.ScmConfigKeys.OZONE_SCM_HEARTBEAT_RPC_RETRY_COUNT;
import static org.apache.hadoop.hdds.scm.ScmConfigKeys.OZONE_SCM_HEARTBEAT_RPC_RETRY_COUNT_DEFAULT;
import static org.apache.hadoop.hdds.scm.ScmConfigKeys.OZONE_SCM_HEARTBEAT_RPC_RETRY_INTERVAL;
import static org.apache.hadoop.hdds.scm.ScmConfigKeys.OZONE_SCM_HEARTBEAT_RPC_RETRY_INTERVAL_DEFAULT;
import static org.apache.hadoop.hdds.scm.ScmConfigKeys.OZONE_SCM_STALENODE_INTERVAL;
import static org.apache.hadoop.hdds.scm.ScmConfigKeys.OZONE_SCM_STALENODE_INTERVAL_DEFAULT;
import static org.apache.hadoop.hdds.server.ServerUtils.sanitizeUserArgs;

import org.rocksdb.RocksDBException;
import org.slf4j.Logger;
import org.slf4j.LoggerFactory;

/**
 * Hdds stateless helper functions for server side components.
 */
public final class HddsServerUtil {

  private HddsServerUtil() {
  }

  private static final Logger LOG = LoggerFactory.getLogger(
      HddsServerUtil.class);

  /**
   * Add protobuf-based protocol to the {@link RPC.Server}.
   * @param conf configuration
   * @param protocol Protocol interface
   * @param service service that implements the protocol
   * @param server RPC server to which the protocol & implementation is added to
   */
  public static void addPBProtocol(Configuration conf, Class<?> protocol,
      BlockingService service, RPC.Server server) throws IOException {
    RPC.setProtocolEngine(conf, protocol, ProtobufRpcEngine.class);
    server.addProtocol(RPC.RpcKind.RPC_PROTOCOL_BUFFER, protocol, service);
  }

  /**
   * Retrieve the socket address that should be used by DataNodes to connect
   * to the SCM.
   *
   * @param conf
   * @return Target {@code InetSocketAddress} for the SCM service endpoint.
   */
  public static InetSocketAddress getScmAddressForDataNodes(
      ConfigurationSource conf) {
    // We try the following settings in decreasing priority to retrieve the
    // target host.
    // - OZONE_SCM_DATANODE_ADDRESS_KEY
    // - OZONE_SCM_CLIENT_ADDRESS_KEY
    // - OZONE_SCM_NAMES
    //
    Optional<String> host = getHostNameFromConfigKeys(conf,
        ScmConfigKeys.OZONE_SCM_DATANODE_ADDRESS_KEY,
        ScmConfigKeys.OZONE_SCM_CLIENT_ADDRESS_KEY);

    if (!host.isPresent()) {
      // Fallback to Ozone SCM name
      host = Optional.of(getSingleSCMAddress(conf).getHostName());
    }

    final int port = getPortNumberFromConfigKeys(conf,
        ScmConfigKeys.OZONE_SCM_DATANODE_ADDRESS_KEY)
        .orElse(ScmConfigKeys.OZONE_SCM_DATANODE_PORT_DEFAULT);

    return NetUtils.createSocketAddr(host.get() + ":" + port);
  }

  /**
   * Retrieve the socket address that should be used by clients to connect
   * to the SCM.
   *
   * @param conf
   * @return Target {@code InetSocketAddress} for the SCM client endpoint.
   */
  public static InetSocketAddress getScmClientBindAddress(
      ConfigurationSource conf) {
    final String host = getHostNameFromConfigKeys(conf,
        ScmConfigKeys.OZONE_SCM_CLIENT_BIND_HOST_KEY)
        .orElse(ScmConfigKeys.OZONE_SCM_CLIENT_BIND_HOST_DEFAULT);

    final int port = getPortNumberFromConfigKeys(conf,
        ScmConfigKeys.OZONE_SCM_CLIENT_ADDRESS_KEY)
        .orElse(conf.getInt(ScmConfigKeys.OZONE_SCM_CLIENT_PORT_KEY,
            ScmConfigKeys.OZONE_SCM_CLIENT_PORT_DEFAULT));

    return NetUtils.createSocketAddr(host + ":" + port);
  }

  /**
   * Retrieve the socket address that should be used by clients to connect
   * to the SCM Block service.
   *
   * @param conf
   * @return Target {@code InetSocketAddress} for the SCM block client endpoint.
   */
  public static InetSocketAddress getScmBlockClientBindAddress(
      ConfigurationSource conf) {
    final String host = getHostNameFromConfigKeys(conf,
        ScmConfigKeys.OZONE_SCM_BLOCK_CLIENT_BIND_HOST_KEY)
        .orElse(ScmConfigKeys.OZONE_SCM_BLOCK_CLIENT_BIND_HOST_DEFAULT);

    final int port = getPortNumberFromConfigKeys(conf,
        ScmConfigKeys.OZONE_SCM_BLOCK_CLIENT_ADDRESS_KEY)
        .orElse(conf.getInt(ScmConfigKeys.OZONE_SCM_BLOCK_CLIENT_PORT_KEY,
            ScmConfigKeys.OZONE_SCM_BLOCK_CLIENT_PORT_DEFAULT));

    return NetUtils.createSocketAddr(host + ":" + port);
  }

  /**
   * Retrieve the socket address that should be used by scm security server to
   * service clients.
   *
   * @param conf
   * @return Target {@code InetSocketAddress} for the SCM security service.
   */
  public static InetSocketAddress getScmSecurityInetAddress(
      ConfigurationSource conf) {
    final String host = getHostNameFromConfigKeys(conf,
        ScmConfigKeys.OZONE_SCM_SECURITY_SERVICE_BIND_HOST_KEY)
        .orElse(ScmConfigKeys.OZONE_SCM_SECURITY_SERVICE_BIND_HOST_DEFAULT);

    final OptionalInt port = getPortNumberFromConfigKeys(conf,
        ScmConfigKeys.OZONE_SCM_SECURITY_SERVICE_ADDRESS_KEY);

    return NetUtils.createSocketAddr(
        host
            + ":" + port
            .orElse(conf.getInt(ScmConfigKeys
                    .OZONE_SCM_SECURITY_SERVICE_PORT_KEY,
                ScmConfigKeys.OZONE_SCM_SECURITY_SERVICE_PORT_DEFAULT)));
  }

  /**
   * Retrieve the socket address that should be used by DataNodes to connect
   * to the SCM.
   *
   * @param conf
   * @return Target {@code InetSocketAddress} for the SCM service endpoint.
   */
  public static InetSocketAddress getScmDataNodeBindAddress(
      ConfigurationSource conf) {
    final Optional<String> host = getHostNameFromConfigKeys(conf,
        ScmConfigKeys.OZONE_SCM_DATANODE_BIND_HOST_KEY);

    final OptionalInt port = getPortNumberFromConfigKeys(conf,
        ScmConfigKeys.OZONE_SCM_DATANODE_ADDRESS_KEY);

    return NetUtils.createSocketAddr(
        host.orElse(ScmConfigKeys.OZONE_SCM_DATANODE_BIND_HOST_DEFAULT) + ":" +
            port.orElse(ScmConfigKeys.OZONE_SCM_DATANODE_PORT_DEFAULT));
  }


  /**
   * Retrieve the socket address that should be used by DataNodes to connect
   * to Recon.
   *
   * @param conf
   * @return Target {@code InetSocketAddress} for the SCM service endpoint.
   */
  public static InetSocketAddress getReconDataNodeBindAddress(
      ConfigurationSource conf) {
    final Optional<String> host = getHostNameFromConfigKeys(conf,
        ReconConfigKeys.OZONE_RECON_DATANODE_BIND_HOST_KEY);

    final OptionalInt port = getPortNumberFromConfigKeys(conf,
        ReconConfigKeys.OZONE_RECON_DATANODE_ADDRESS_KEY);

    return NetUtils.createSocketAddr(
        host.orElse(
            ReconConfigKeys.OZONE_RECON_DATANODE_BIND_HOST_DEFAULT) + ":" +
            port.orElse(ReconConfigKeys.OZONE_RECON_DATANODE_PORT_DEFAULT));
  }

  /**
   * Returns the interval in which the heartbeat processor thread runs.
   *
   * @param conf - Configuration
   * @return long in Milliseconds.
   */
  public static long getScmheartbeatCheckerInterval(ConfigurationSource conf) {
    return conf.getTimeDuration(OZONE_SCM_HEARTBEAT_PROCESS_INTERVAL,
        ScmConfigKeys.OZONE_SCM_HEARTBEAT_PROCESS_INTERVAL_DEFAULT,
        TimeUnit.MILLISECONDS);
  }

  /**
   * Heartbeat Interval - Defines the heartbeat frequency from a datanode to
   * SCM.
   *
   * @param conf - Ozone Config
   * @return - HB interval in milli seconds.
   */
  public static long getScmHeartbeatInterval(ConfigurationSource conf) {
    return conf.getTimeDuration(HDDS_HEARTBEAT_INTERVAL,
        HDDS_HEARTBEAT_INTERVAL_DEFAULT, TimeUnit.MILLISECONDS);
  }

  /**
   * Get the Stale Node interval, which is used by SCM to flag a datanode as
   * stale, if the heartbeat from that node has been missing for this duration.
   *
   * @param conf - Configuration.
   * @return - Long, Milliseconds to wait before flagging a node as stale.
   */
  public static long getStaleNodeInterval(ConfigurationSource conf) {

    long staleNodeIntervalMs =
        conf.getTimeDuration(OZONE_SCM_STALENODE_INTERVAL,
            OZONE_SCM_STALENODE_INTERVAL_DEFAULT, TimeUnit.MILLISECONDS);

    long heartbeatThreadFrequencyMs = getScmheartbeatCheckerInterval(conf);

    long heartbeatIntervalMs = getScmHeartbeatInterval(conf);


    // Make sure that StaleNodeInterval is configured way above the frequency
    // at which we run the heartbeat thread.
    //
    // Here we check that staleNodeInterval is at least five times more than the
    // frequency at which the accounting thread is going to run.
    staleNodeIntervalMs = sanitizeUserArgs(OZONE_SCM_STALENODE_INTERVAL,
        staleNodeIntervalMs, OZONE_SCM_HEARTBEAT_PROCESS_INTERVAL,
        heartbeatThreadFrequencyMs, 5, 1000);

    // Make sure that stale node value is greater than configured value that
    // datanodes are going to send HBs.
    staleNodeIntervalMs = sanitizeUserArgs(OZONE_SCM_STALENODE_INTERVAL,
        staleNodeIntervalMs, HDDS_HEARTBEAT_INTERVAL, heartbeatIntervalMs, 3,
        1000);
    return staleNodeIntervalMs;
  }

  /**
   * Gets the interval for dead node flagging. This has to be a value that is
   * greater than stale node value,  and by transitive relation we also know
   * that this value is greater than heartbeat interval and heartbeatProcess
   * Interval.
   *
   * @param conf - Configuration.
   * @return - the interval for dead node flagging.
   */
  public static long getDeadNodeInterval(ConfigurationSource conf) {
    long staleNodeIntervalMs = getStaleNodeInterval(conf);
    long deadNodeIntervalMs = conf.getTimeDuration(OZONE_SCM_DEADNODE_INTERVAL,
        OZONE_SCM_DEADNODE_INTERVAL_DEFAULT,
        TimeUnit.MILLISECONDS);

    // Make sure that dead nodes Ms is at least twice the time for staleNodes
    // with a max of 1000 times the staleNodes.
    return sanitizeUserArgs(OZONE_SCM_DEADNODE_INTERVAL, deadNodeIntervalMs,
        OZONE_SCM_STALENODE_INTERVAL, staleNodeIntervalMs, 2, 1000);
  }

  /**
   * Timeout value for the RPC from Datanode to SCM, primarily used for
   * Heartbeats and container reports.
   *
   * @param conf - Ozone Config
   * @return - Rpc timeout in Milliseconds.
   */
  public static long getScmRpcTimeOutInMilliseconds(ConfigurationSource conf) {
    return conf.getTimeDuration(OZONE_SCM_HEARTBEAT_RPC_TIMEOUT,
        OZONE_SCM_HEARTBEAT_RPC_TIMEOUT_DEFAULT, TimeUnit.MILLISECONDS);
  }

  /**
   * Max retry count of rpcProxy for EndpointStateMachine of SCM.
   *
   * @param conf - Ozone Config
   * @return - Max retry count.
   */
  public static int getScmRpcRetryCount(ConfigurationSource conf) {
    return conf.getInt(OZONE_SCM_HEARTBEAT_RPC_RETRY_COUNT,
        OZONE_SCM_HEARTBEAT_RPC_RETRY_COUNT_DEFAULT);
  }

  /**
   * Fixed datanode rpc retry interval, which is used by datanode to connect
   * the SCM.
   *
   * @param conf - Ozone Config
   * @return - Rpc retry interval.
   */
  public static long getScmRpcRetryInterval(ConfigurationSource conf) {
    return conf.getTimeDuration(OZONE_SCM_HEARTBEAT_RPC_RETRY_INTERVAL,
        OZONE_SCM_HEARTBEAT_RPC_RETRY_INTERVAL_DEFAULT, TimeUnit.MILLISECONDS);
  }

  /**
   * Log Warn interval.
   *
   * @param conf - Ozone Config
   * @return - Log warn interval.
   */
  public static int getLogWarnInterval(ConfigurationSource conf) {
    return conf.getInt(OZONE_SCM_HEARTBEAT_LOG_WARN_INTERVAL_COUNT,
        OZONE_SCM_HEARTBEAT_LOG_WARN_DEFAULT);
  }

  /**
   * returns the Container port.
   * @param conf - Conf
   * @return port number.
   */
  public static int getContainerPort(ConfigurationSource conf) {
    return conf.getInt(OzoneConfigKeys.DFS_CONTAINER_IPC_PORT,
        OzoneConfigKeys.DFS_CONTAINER_IPC_PORT_DEFAULT);
  }

  public static Collection<String> getOzoneDatanodeRatisDirectory(
      ConfigurationSource conf) {
    Collection<String> rawLocations = conf.getTrimmedStringCollection(
            OzoneConfigKeys.DFS_CONTAINER_RATIS_DATANODE_STORAGE_DIR);

    if (rawLocations.isEmpty()) {
      rawLocations = new ArrayList<>(1);
      rawLocations.add(ServerUtils.getDefaultRatisDirectory(conf));
    }
    return rawLocations;
  }

  /**
   * Get the path for datanode id file.
   *
   * @param conf - Configuration
   * @return the path of datanode id as string
   */
  public static String getDatanodeIdFilePath(ConfigurationSource conf) {
    String dataNodeIDDirPath =
        conf.get(ScmConfigKeys.OZONE_SCM_DATANODE_ID_DIR);
    if (dataNodeIDDirPath == null) {
      File metaDirPath = ServerUtils.getOzoneMetaDirPath(conf);
      if (metaDirPath == null) {
        // this means meta data is not found, in theory should not happen at
        // this point because should've failed earlier.
        throw new IllegalArgumentException("Unable to locate meta data" +
            "directory when getting datanode id path");
      }
      dataNodeIDDirPath = metaDirPath.toString();
    }
    // Use default datanode id file name for file path
    return new File(dataNodeIDDirPath,
        OzoneConsts.OZONE_SCM_DATANODE_ID_FILE_DEFAULT).toString();
  }

  /**
   * Create a scm security client.
   * @param conf    - Ozone configuration.
   *
   * @return {@link SCMSecurityProtocol}
   * @throws IOException
   */
  public static SCMSecurityProtocolClientSideTranslatorPB getScmSecurityClient(
      OzoneConfiguration conf) throws IOException {
    return new SCMSecurityProtocolClientSideTranslatorPB(
        new SCMSecurityProtocolFailoverProxyProvider(conf,
            UserGroupInformation.getCurrentUser()));
  }


  /**
   * Retrieve the socket address that should be used by clients to connect
   * to the SCM for
   * {@link org.apache.hadoop.hdds.protocol.SCMSecurityProtocol}. If
   * {@link ScmConfigKeys#OZONE_SCM_SECURITY_SERVICE_ADDRESS_KEY} is not defined
   * then {@link ScmConfigKeys#OZONE_SCM_CLIENT_ADDRESS_KEY} is used. If neither
   * is defined then {@link ScmConfigKeys#OZONE_SCM_NAMES} is used.
   *
   * @param conf
   * @return Target {@code InetSocketAddress} for the SCM block client endpoint.
   * @throws IllegalArgumentException if configuration is not defined or invalid
   */
  public static InetSocketAddress getScmAddressForSecurityProtocol(
      ConfigurationSource conf) {
    Optional<String> host = getHostNameFromConfigKeys(conf,
        ScmConfigKeys.OZONE_SCM_SECURITY_SERVICE_ADDRESS_KEY,
        ScmConfigKeys.OZONE_SCM_CLIENT_ADDRESS_KEY);

    if (!host.isPresent()) {
      // Fallback to Ozone SCM name
      host = Optional.of(getSingleSCMAddress(conf).getHostName());
    }

    final int port = getPortNumberFromConfigKeys(conf,
        ScmConfigKeys.OZONE_SCM_SECURITY_SERVICE_PORT_KEY)
        .orElse(ScmConfigKeys.OZONE_SCM_SECURITY_SERVICE_PORT_DEFAULT);

    return NetUtils.createSocketAddr(host.get() + ":" + port);
  }
  /**
   * Create a scm block client, used by putKey() and getKey().
   *
   * @return {@link ScmBlockLocationProtocol}
   * @throws IOException
   */
  public static SCMSecurityProtocol getScmSecurityClient(
      OzoneConfiguration conf, UserGroupInformation ugi) throws IOException {
    SCMSecurityProtocolClientSideTranslatorPB scmSecurityClient =
        new SCMSecurityProtocolClientSideTranslatorPB(
            new SCMSecurityProtocolFailoverProxyProvider(conf, ugi));
    return TracingUtil.createProxy(scmSecurityClient,
        SCMSecurityProtocol.class, conf);
  }

  /**
   * Initialize hadoop metrics system for Ozone servers.
   * @param configuration OzoneConfiguration to use.
   * @param serverName    The logical name of the server components.
   */
  public static MetricsSystem initializeMetrics(
      OzoneConfiguration configuration, String serverName) {
    MetricsSystem metricsSystem = DefaultMetricsSystem.initialize(serverName);
    try {
      JvmMetrics.create(serverName,
          configuration.get(DFSConfigKeysLegacy.DFS_METRICS_SESSION_ID_KEY),
          DefaultMetricsSystem.instance());
    } catch (MetricsException e) {
      LOG.info("Metrics source JvmMetrics already added to DataNode.");
    }
    return metricsSystem;
  }

  /**
<<<<<<< HEAD
   * Write DB Checkpoint to an output stream as a compressed file (tgz).
   *
   * @param checkpoint  checkpoint file
   * @param destination destination output stream.
   * @throws IOException
   */
  public static void writeDBCheckpointToStream(DBCheckpoint checkpoint,
      OutputStream destination)
      throws IOException {
    try (CompressorOutputStream gzippedOut = new CompressorStreamFactory()
        .createCompressorOutputStream(CompressorStreamFactory.GZIP,
            destination);
        ArchiveOutputStream archiveOutputStream =
            new TarArchiveOutputStream(gzippedOut);
        Stream<Path> files =
            Files.list(checkpoint.getCheckpointLocation())) {
      for (Path path : files.collect(Collectors.toList())) {
        if (path != null) {
          Path fileName = path.getFileName();
          if (fileName != null) {
            includeFile(path.toFile(), fileName.toString(),
                archiveOutputStream);
          }
        }
      }
    } catch (CompressorException e) {
      throw new IOException(
          "Can't compress the checkpoint: " +
              checkpoint.getCheckpointLocation(), e);
    }
  }

  private static void includeFile(File file, String entryName,
      ArchiveOutputStream archiveOutputStream)
      throws IOException {
    ArchiveEntry archiveEntry =
        archiveOutputStream.createArchiveEntry(file, entryName);
    archiveOutputStream.putArchiveEntry(archiveEntry);
    try (FileInputStream fis = new FileInputStream(file)) {
      IOUtils.copy(fis, archiveOutputStream);
    }
    archiveOutputStream.closeArchiveEntry();
  }
=======
   * Converts RocksDB exception to IOE.
   * @param msg  - Message to add to exception.
   * @param e - Original Exception.
   * @return  IOE.
   */
  public static IOException toIOException(String msg, RocksDBException e) {
    String statusCode = e.getStatus() == null ? "N/A" :
        e.getStatus().getCodeString();
    String errMessage = e.getMessage() == null ? "Unknown error" :
        e.getMessage();
    String output = msg + "; status : " + statusCode
        + "; message : " + errMessage;
    return new IOException(output, e);
  }

>>>>>>> 2fc1022b
}<|MERGE_RESOLUTION|>--- conflicted
+++ resolved
@@ -501,7 +501,6 @@
   }
 
   /**
-<<<<<<< HEAD
    * Write DB Checkpoint to an output stream as a compressed file (tgz).
    *
    * @param checkpoint  checkpoint file
@@ -545,7 +544,8 @@
     }
     archiveOutputStream.closeArchiveEntry();
   }
-=======
+
+  /**
    * Converts RocksDB exception to IOE.
    * @param msg  - Message to add to exception.
    * @param e - Original Exception.
@@ -560,6 +560,4 @@
         + "; message : " + errMessage;
     return new IOException(output, e);
   }
-
->>>>>>> 2fc1022b
 }