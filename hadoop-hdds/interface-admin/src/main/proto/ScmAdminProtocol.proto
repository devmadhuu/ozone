--- conflicted
+++ resolved
@@ -63,15 +63,12 @@
   optional GetPipelineRequestProto getPipelineRequest = 24;
   optional GetContainerWithPipelineBatchRequestProto getContainerWithPipelineBatchRequest = 25;
   optional GetSafeModeRuleStatusesRequestProto getSafeModeRuleStatusesRequest = 26;
-<<<<<<< HEAD
-  optional FinalizeScmUpgradeRequestProto finalizeScmUpgradeRequest = 27;
-  optional QueryUpgradeFinalizationProgressRequestProto
-  queryUpgradeFinalizationProgressRequest = 28;
-=======
   optional DecommissionNodesRequestProto decommissionNodesRequest = 27;
   optional RecommissionNodesRequestProto recommissionNodesRequest = 28;
   optional StartMaintenanceNodesRequestProto startMaintenanceNodesRequest = 29;
->>>>>>> 375da4d2
+  optional FinalizeScmUpgradeRequestProto finalizeScmUpgradeRequest = 30;
+  optional QueryUpgradeFinalizationProgressRequestProto
+  queryUpgradeFinalizationProgressRequest = 31;
 }
 
 message ScmContainerLocationResponse {
@@ -106,15 +103,12 @@
   optional GetPipelineResponseProto getPipelineResponse = 24;
   optional GetContainerWithPipelineBatchResponseProto getContainerWithPipelineBatchResponse = 25;
   optional GetSafeModeRuleStatusesResponseProto getSafeModeRuleStatusesResponse = 26;
-<<<<<<< HEAD
-  optional FinalizeScmUpgradeResponseProto finalizeScmUpgradeResponse = 27;
-  optional QueryUpgradeFinalizationProgressResponseProto
-  queryUpgradeFinalizationProgressResponse = 28;
-=======
   optional DecommissionNodesResponseProto decommissionNodesResponse = 27;
   optional RecommissionNodesResponseProto recommissionNodesResponse = 28;
   optional StartMaintenanceNodesResponseProto startMaintenanceNodesResponse = 29;
->>>>>>> 375da4d2
+  optional FinalizeScmUpgradeResponseProto finalizeScmUpgradeResponse = 30;
+  optional QueryUpgradeFinalizationProgressResponseProto
+  queryUpgradeFinalizationProgressResponse = 31;
   enum Status {
     OK = 1;
     CONTAINER_ALREADY_EXISTS = 2;
@@ -145,14 +139,11 @@
   GetPipeline = 19;
   GetContainerWithPipelineBatch = 20;
   GetSafeModeRuleStatuses = 21;
-<<<<<<< HEAD
-  FinalizeScmUpgrade = 22;
-  QueryUpgradeFinalizationProgress = 23;
-=======
   DecommissionNodes = 22;
   RecommissionNodes = 23;
   StartMaintenanceNodes = 24;
->>>>>>> 375da4d2
+  FinalizeScmUpgrade = 25;
+  QueryUpgradeFinalizationProgress = 26;
 }
 
 /**
