/**
 * Licensed to the Apache Software Foundation (ASF) under one
 * or more contributor license agreements.  See the NOTICE file
 * distributed with this work for additional information
 * regarding copyright ownership.  The ASF licenses this file
 * to you under the Apache License, Version 2.0 (the
 * "License"); you may not use this file except in compliance
 * with the License.  You may obtain a copy of the License at
 *
 *     http://www.apache.org/licenses/LICENSE-2.0
 *
 * Unless required by applicable law or agreed to in writing, software
 * distributed under the License is distributed on an "AS IS" BASIS,
 * WITHOUT WARRANTIES OR CONDITIONS OF ANY KIND, either express or implied.
 * See the License for the specific language governing permissions and
 * limitations under the License.
 */

/**
 * These .proto interfaces are private and unstable.
 * Please see http://wiki.apache.org/hadoop/Compatibility
 * for what changes are allowed for a *unstable* .proto interface.
 */
syntax = "proto2";
option java_package = "org.apache.hadoop.hdds.protocol.proto";
option java_outer_classname = "StorageContainerLocationProtocolProtos";
option java_generic_services = true;
option java_generate_equals_and_hash = true;
package hadoop.hdds.container;

import "hdds.proto";

/**
  All functions are dispatched as Request/Response under Ozone.
  if you add newe functions, please add them using same pattern.
*/
message ScmContainerLocationRequest {
  required Type cmdType = 1; // Type of the command

  // A string that identifies this command, we generate  Trace ID in Ozone
  // frontend and this allows us to trace that command all over ozone.
  optional string traceID = 2;
  optional uint32 version = 3;

  optional ContainerRequestProto containerRequest = 6;
  optional GetContainerRequestProto getContainerRequest = 7;
  optional GetContainerWithPipelineRequestProto getContainerWithPipelineRequest = 8;
  optional SCMListContainerRequestProto scmListContainerRequest = 9;
  optional SCMDeleteContainerRequestProto scmDeleteContainerRequest = 10;
  optional NodeQueryRequestProto nodeQueryRequest = 11;
  optional SCMCloseContainerRequestProto scmCloseContainerRequest = 12;
  optional PipelineRequestProto pipelineRequest = 13;
  optional ListPipelineRequestProto listPipelineRequest = 14;
  optional ActivatePipelineRequestProto activatePipelineRequest = 15;
  optional DeactivatePipelineRequestProto deactivatePipelineRequest = 16;
  optional ClosePipelineRequestProto closePipelineRequest = 17;
  optional GetScmInfoRequestProto getScmInfoRequest = 18;
  optional InSafeModeRequestProto inSafeModeRequest = 19;
  optional ForceExitSafeModeRequestProto forceExitSafeModeRequest = 20;
  optional StartReplicationManagerRequestProto startReplicationManagerRequest = 21;
  optional StopReplicationManagerRequestProto stopReplicationManagerRequest = 22;
  optional ReplicationManagerStatusRequestProto seplicationManagerStatusRequest = 23;
  optional GetPipelineRequestProto getPipelineRequest = 24;
  optional GetContainerWithPipelineBatchRequestProto getContainerWithPipelineBatchRequest = 25;
  optional GetSafeModeRuleStatusesRequestProto getSafeModeRuleStatusesRequest = 26;
  optional DecommissionNodesRequestProto decommissionNodesRequest = 27;
  optional RecommissionNodesRequestProto recommissionNodesRequest = 28;
  optional StartMaintenanceNodesRequestProto startMaintenanceNodesRequest = 29;
  optional DatanodeUsageInfoRequestProto DatanodeUsageInfoRequest = 30;
  optional GetExistContainerWithPipelinesInBatchRequestProto getExistContainerWithPipelinesInBatchRequest = 31;
  optional GetContainerTokenRequestProto containerTokenRequest = 32;
  optional StartContainerBalancerRequestProto startContainerBalancerRequest = 33;
  optional StopContainerBalancerRequestProto stopContainerBalancerRequest = 34;
  optional ContainerBalancerStatusRequestProto containerBalancerStatusRequest = 35;
  optional FinalizeScmUpgradeRequestProto finalizeScmUpgradeRequest = 36;
  optional QueryUpgradeFinalizationProgressRequestProto queryUpgradeFinalizationProgressRequest = 37;
  optional GetContainerCountRequestProto getContainerCountRequest = 38;
  optional GetContainerReplicasRequestProto getContainerReplicasRequest = 39;
  optional ReplicationManagerReportRequestProto replicationManagerReportRequest = 40;
  optional ResetDeletedBlockRetryCountRequestProto resetDeletedBlockRetryCountRequest = 41;
  optional TransferLeadershipRequestProto transferScmLeadershipRequest = 42;
  optional GetFailedDeletedBlocksTxnRequestProto getFailedDeletedBlocksTxnRequest = 43;
  optional DecommissionScmRequestProto decommissionScmRequest = 44;
  optional SingleNodeQueryRequestProto singleNodeQueryRequest = 45;
  optional GetContainersOnDecomNodeRequestProto getContainersOnDecomNodeRequest = 46;
<<<<<<< HEAD
  optional DBUpdatesRequestProto dbUpdatesRequest = 47;
=======
  optional GetMetricsRequestProto getMetricsRequest = 47;
>>>>>>> df68290e
}

message ScmContainerLocationResponse {
  required Type cmdType = 1; // Type of the command

  optional string traceID = 2;

  optional bool success = 3 [default = true];

  optional string message = 4;

  required Status status = 5;

  optional ContainerResponseProto containerResponse = 6;
  optional GetContainerResponseProto getContainerResponse = 7;
  optional GetContainerWithPipelineResponseProto getContainerWithPipelineResponse = 8;
  optional SCMListContainerResponseProto scmListContainerResponse = 9;
  optional SCMDeleteContainerResponseProto scmDeleteContainerResponse = 10;
  optional NodeQueryResponseProto nodeQueryResponse = 11;
  optional SCMCloseContainerResponseProto scmCloseContainerResponse = 12;
  optional PipelineResponseProto pipelineResponse = 13;
  optional ListPipelineResponseProto listPipelineResponse = 14;
  optional ActivatePipelineResponseProto activatePipelineResponse = 15;
  optional DeactivatePipelineResponseProto deactivatePipelineResponse = 16;
  optional ClosePipelineResponseProto closePipelineResponse = 17;
  optional GetScmInfoResponseProto getScmInfoResponse = 18;
  optional InSafeModeResponseProto inSafeModeResponse = 19;
  optional ForceExitSafeModeResponseProto forceExitSafeModeResponse = 20;
  optional StartReplicationManagerResponseProto startReplicationManagerResponse = 21;
  optional StopReplicationManagerResponseProto stopReplicationManagerResponse = 22;
  optional ReplicationManagerStatusResponseProto replicationManagerStatusResponse = 23;
  optional GetPipelineResponseProto getPipelineResponse = 24;
  optional GetContainerWithPipelineBatchResponseProto getContainerWithPipelineBatchResponse = 25;
  optional GetSafeModeRuleStatusesResponseProto getSafeModeRuleStatusesResponse = 26;
  optional DecommissionNodesResponseProto decommissionNodesResponse = 27;
  optional RecommissionNodesResponseProto recommissionNodesResponse = 28;
  optional StartMaintenanceNodesResponseProto startMaintenanceNodesResponse = 29;
  optional DatanodeUsageInfoResponseProto DatanodeUsageInfoResponse = 30;
  optional GetExistContainerWithPipelinesInBatchResponseProto getExistContainerWithPipelinesInBatchResponse = 31;
  optional GetContainerTokenResponseProto containerTokenResponse = 32;
  optional StartContainerBalancerResponseProto startContainerBalancerResponse = 33;
  optional StopContainerBalancerResponseProto stopContainerBalancerResponse = 34;
  optional ContainerBalancerStatusResponseProto containerBalancerStatusResponse = 35;
  optional FinalizeScmUpgradeResponseProto finalizeScmUpgradeResponse = 36;
  optional QueryUpgradeFinalizationProgressResponseProto queryUpgradeFinalizationProgressResponse = 37;
  optional GetContainerCountResponseProto getContainerCountResponse = 38;
  optional GetContainerReplicasResponseProto getContainerReplicasResponse = 39;
  optional ReplicationManagerReportResponseProto getReplicationManagerReportResponse = 40;
  optional ResetDeletedBlockRetryCountResponseProto resetDeletedBlockRetryCountResponse = 41;
  optional TransferLeadershipResponseProto transferScmLeadershipResponse = 42;
  optional GetFailedDeletedBlocksTxnResponseProto getFailedDeletedBlocksTxnResponse = 43;
  optional DecommissionScmResponseProto decommissionScmResponse = 44;
  optional SingleNodeQueryResponseProto singleNodeQueryResponse = 45;
  optional GetContainersOnDecomNodeResponseProto getContainersOnDecomNodeResponse = 46;
<<<<<<< HEAD
  optional DBUpdatesResponseProto dbUpdatesResponse = 47;
=======
  optional GetMetricsResponseProto getMetricsResponse = 47;
>>>>>>> df68290e

  enum Status {
    OK = 1;
    CONTAINER_ALREADY_EXISTS = 2;
    CONTAINER_IS_MISSING = 3;
    SCM_NOT_LEADER = 4;
  }
}

enum Type {

  AllocateContainer = 1;
  GetContainer = 2;
  GetContainerWithPipeline = 3;
  ListContainer = 4;
  DeleteContainer = 5;
  QueryNode = 6;
  CloseContainer = 7;
  AllocatePipeline = 8;
  ListPipelines = 9;
  ActivatePipeline = 10;
  DeactivatePipeline = 11;
  ClosePipeline = 12;
  GetScmInfo = 13;
  InSafeMode = 14;
  ForceExitSafeMode = 15;
  StartReplicationManager = 16;
  StopReplicationManager = 17;
  GetReplicationManagerStatus = 18;
  GetPipeline = 19;
  GetContainerWithPipelineBatch = 20;
  GetSafeModeRuleStatuses = 21;
  DecommissionNodes = 22;
  RecommissionNodes = 23;
  StartMaintenanceNodes = 24;
  DatanodeUsageInfo = 25;
  GetExistContainerWithPipelinesInBatch = 26;
  GetContainerToken = 27;
  StartContainerBalancer = 28;
  StopContainerBalancer = 29;
  GetContainerBalancerStatus = 30;
  FinalizeScmUpgrade = 31;
  QueryUpgradeFinalizationProgress = 32;
  GetContainerCount = 33;
  GetContainerReplicas = 34;
  GetReplicationManagerReport = 35;
  ResetDeletedBlockRetryCount = 36;
  GetClosedContainerCount = 37;
  TransferLeadership = 38;
  GetFailedDeletedBlocksTransaction = 39;
  DecommissionScm = 40;
  SingleNodeQuery = 41;
  GetContainersOnDecomNode = 42;
<<<<<<< HEAD
  DBUpdates = 43;
=======
  GetMetrics = 43;
>>>>>>> df68290e
}

/**
* Request send to SCM asking where the container should be created.
*/
message ContainerRequestProto {
  // Ozone only support replication of either 1 or 3.
  required ReplicationFactor replicationFactor = 2;
  required ReplicationType  replicationType = 3;
  required string owner = 4;
  optional string traceID = 5;
}

/**
 * Reply from SCM indicating that the container.
 */
message ContainerResponseProto {
  enum Error {
    success = 1;
    errorContainerAlreadyExists = 2;
    errorContainerMissing = 3;
    scmNotLeader = 4;
  }
  required Error errorCode = 1;
  required ContainerWithPipeline containerWithPipeline = 2;
  optional string errorMessage = 3;
}

message GetContainerRequestProto {
  required int64 containerID = 1;
  optional string traceID = 2;

}

message GetContainerResponseProto {
  required ContainerInfoProto containerInfo = 1;
}

message GetContainerWithPipelineRequestProto {
  required int64 containerID = 1;
  optional string traceID = 2;

}

message GetContainerWithPipelineResponseProto {
  required ContainerWithPipeline containerWithPipeline = 1;
}

message GetContainerReplicasRequestProto {
  required int64 containerID = 1;
  optional string traceID = 2;
}

message GetContainerReplicasResponseProto {
  repeated SCMContainerReplicaProto containerReplica = 1;
}

message GetContainerWithPipelineBatchRequestProto {
  repeated int64 containerIDs = 1;
  optional string traceID = 2;
}

message GetExistContainerWithPipelinesInBatchRequestProto {
  repeated int64 containerIDs = 1;
  optional string traceID = 2;
}

message GetSafeModeRuleStatusesRequestProto {
}

message SafeModeRuleStatusProto {
  required string ruleName = 1;
  required bool validate = 2;
  required string statusText = 3;
}

message GetSafeModeRuleStatusesResponseProto {
  repeated SafeModeRuleStatusProto safeModeRuleStatusesProto = 1;
}

message GetContainerWithPipelineBatchResponseProto {
  repeated ContainerWithPipeline containerWithPipelines = 1;
}

message GetExistContainerWithPipelinesInBatchResponseProto {
  repeated ContainerWithPipeline containerWithPipelines = 1;
}

message SCMListContainerRequestProto {
  required uint32 count = 1;
  optional uint64 startContainerID = 2;
  optional string traceID = 3;
  optional LifeCycleState state = 4;
  optional ReplicationFactor factor = 5;
  optional ReplicationType type = 6;
  optional ECReplicationConfig ecReplicationConfig = 7;
}

message SCMListContainerResponseProto {
  repeated ContainerInfoProto containers = 1;
}

message SCMDeleteContainerRequestProto {
  required int64 containerID = 1;
  optional string traceID = 2;

}

message SCMDeleteContainerResponseProto {
  // Empty response
}

message SCMCloseContainerRequestProto {
  required int64 containerID = 1;
  optional string traceID = 2;
}

message SCMCloseContainerResponseProto {
  enum Status {
    OK = 1;
    CONTAINER_ALREADY_CLOSED = 2;
    CONTAINER_ALREADY_CLOSING = 3;
  }
  optional Status status = 1;
}

/*
 NodeQueryRequest sends a request to SCM asking to send a list of nodes that
 match the NodeState that we are requesting.
*/
message NodeQueryRequestProto {
  optional NodeState state = 1;
  required QueryScope scope = 2;
  optional string poolName = 3; // if scope is pool, then pool name is needed.
  optional string traceID = 4;
  optional NodeOperationalState opState = 5;
}

message NodeQueryResponseProto {
  repeated Node datanodes = 1;
}

message SingleNodeQueryRequestProto {
  required UUID uuid = 1;
}

message SingleNodeQueryResponseProto {
  optional Node datanode = 1;
}

/*
  Datanode usage info request message.
*/
message DatanodeUsageInfoRequestProto {
  optional string ipaddress = 1;
  optional string uuid = 2;
  optional bool mostUsed = 3;
  optional uint32 count = 4;
}

message DatanodeUsageInfoResponseProto {
  repeated DatanodeUsageInfoProto info = 1;
}

/*
  Decommission a list of hosts
*/
message DecommissionNodesRequestProto {
  repeated string hosts = 1;
}


message DatanodeAdminErrorResponseProto {
  required string host = 1;
  required string error = 2;
}

message DecommissionNodesResponseProto {
  repeated DatanodeAdminErrorResponseProto failedHosts = 1;
}

/*
  Recommission a list of hosts in maintenance or decommission states
*/
message RecommissionNodesRequestProto {
  repeated string hosts = 1;
}

message RecommissionNodesResponseProto {
  repeated DatanodeAdminErrorResponseProto failedHosts = 1;
}

/*
  Place a list of hosts into maintenance mode
*/
message StartMaintenanceNodesRequestProto {
  repeated string hosts = 1;
  optional int64 endInHours = 2;
}

message StartMaintenanceNodesResponseProto {
  repeated DatanodeAdminErrorResponseProto failedHosts = 1;
}

/**
  Request to create a replication pipeline.
 */
message PipelineRequestProto {
  required ReplicationType replicationType = 1;
  required ReplicationFactor replicationFactor = 2;

  // if datanodes are specified then pipelines are created using those
  // datanodes.
  optional NodePool nodePool = 3;
  optional string pipelineID = 4;
  optional string traceID = 5;
}

message PipelineResponseProto {
  enum Error {
    success = 1;
    errorPipelineAlreadyExists = 2;
  }
  required Error errorCode = 1;
  optional Pipeline  pipeline = 2;
  optional string errorMessage = 3;
}

message ListPipelineRequestProto {
  optional string traceID = 1;
}

message ListPipelineResponseProto {
  repeated Pipeline pipelines = 1;
}

message GetPipelineRequestProto {
  required PipelineID pipelineID = 1;
  optional string traceID = 2;
}

message GetPipelineResponseProto {
  required Pipeline pipeline = 1;
}

message GetContainerCountRequestProto {
}

message GetContainerCountResponseProto {
  required int64 containerCount = 1;
}

message ActivatePipelineRequestProto {
  required PipelineID pipelineID = 1;
  optional string traceID = 2;
}

message ActivatePipelineResponseProto {
}

message DeactivatePipelineRequestProto {
  required PipelineID pipelineID = 1;
  optional string traceID = 2;
}

message DeactivatePipelineResponseProto {
}

message ClosePipelineRequestProto {
  required PipelineID pipelineID = 1;
  optional string traceID = 2;

}

message ClosePipelineResponseProto {
}

message InSafeModeRequestProto {
  optional string traceID = 1;
}

message InSafeModeResponseProto {
  required bool inSafeMode = 1;
}

message ForceExitSafeModeRequestProto {
  optional string traceID = 1;
}

message ForceExitSafeModeResponseProto {
  required bool exitedSafeMode = 1;
}

message StartReplicationManagerRequestProto {
  optional string traceID = 1;
}

message StartReplicationManagerResponseProto {
}

message StopReplicationManagerRequestProto {
  optional string traceID = 1;
}

message StopReplicationManagerResponseProto {
}

message ReplicationManagerStatusRequestProto {
  optional string traceID = 1;
}

message ReplicationManagerStatusResponseProto {
  required bool isRunning = 1;
}

message ReplicationManagerReportRequestProto {
  optional string traceID = 1;
}

message ReplicationManagerReportResponseProto {
  required ReplicationManagerReportProto report = 1;
}

message GetFailedDeletedBlocksTxnRequestProto {
  optional string traceID = 1;
  required int32 count = 2;
  optional int64 startTxId = 3;
}

message GetFailedDeletedBlocksTxnResponseProto {
  repeated DeletedBlocksTransactionInfo deletedBlocksTransactions = 1;
}

message ResetDeletedBlockRetryCountRequestProto {
  optional string traceID = 1;
  repeated int64 transactionId = 2;
}

message ResetDeletedBlockRetryCountResponseProto {
  required int32 resetCount = 1;
}

message FinalizeScmUpgradeRequestProto {
  required string upgradeClientId = 1;
}
message FinalizeScmUpgradeResponseProto {
  required hadoop.hdds.UpgradeFinalizationStatus status = 1;
}
message QueryUpgradeFinalizationProgressRequestProto {
  required string upgradeClientId = 1;
  optional bool takeover = 2;
  optional bool readonly = 3;
}
message QueryUpgradeFinalizationProgressResponseProto {
  required hadoop.hdds.UpgradeFinalizationStatus status = 1;
}

message ContainerTokenSecretProto {
    required string ownerId = 1;
    required ContainerID containerId = 2;
    required uint64 expiryDate = 3;
    optional string certSerialId = 4 [deprecated=true];
    optional UUID secretKeyId = 5;
}

message GetContainerTokenRequestProto {
  required ContainerID containerID = 1;
}

message GetContainerTokenResponseProto {
  required TokenProto token = 1;
}

message StartContainerBalancerRequestProto {
  optional string traceID = 1;
  optional double threshold = 2;
  optional int32 idleiterations = 3 [deprecated = true];
  optional double maxDatanodesRatioToInvolvePerIteration = 4 [deprecated =
      true];
  optional int64 maxSizeToMovePerIterationInGB = 5;
  optional int64 maxSizeEnteringTargetInGB = 6;
  optional int64 maxSizeLeavingSourceInGB = 7;
  optional int32 maxDatanodesPercentageToInvolvePerIteration = 8;
  optional int32 iterations = 9;
}

message StartContainerBalancerResponseProto {
  required bool start = 1;
  optional string message = 2;
}

message StopContainerBalancerRequestProto {
  optional string traceID = 1;
}

message StopContainerBalancerResponseProto {
}

message ContainerBalancerStatusRequestProto {
  optional string traceID = 1;
}

message ContainerBalancerStatusResponseProto {
  required bool isRunning = 1;
}

message DecommissionScmRequestProto {
  required string scmId = 1;
}

message DecommissionScmResponseProto {
  required bool success = 1;
  optional string errorMsg = 2;
}

message GetContainersOnDecomNodeRequestProto {
  required DatanodeDetailsProto datanodeDetails = 1;
}

message ContainersOnDecomNodeProto {
  required string name = 1;
  repeated ContainerID id = 2;
}

message GetContainersOnDecomNodeResponseProto {
  repeated ContainersOnDecomNodeProto containersOnDecomNode = 1;
}

message GetMetricsRequestProto {
  optional string query = 1;
}

message GetMetricsResponseProto {
  optional string metricsJson = 1;
}

/**
 * Protocol used from an HDFS node to StorageContainerManager.  See the request
 * and response messages for details of the RPC calls.
 */
service StorageContainerLocationProtocolService {
  rpc submitRequest (ScmContainerLocationRequest) returns (ScmContainerLocationResponse);
}

message DBUpdatesRequestProto {
  required uint64 sequenceNumber = 1;
  optional uint64 limitCount = 2;
}

message DBUpdatesResponseProto {
  required uint64 sequenceNumber = 1;
  repeated bytes data = 2;
  optional uint64 latestSequenceNumber = 3;
  optional bool dbUpdateSuccess = 4;
}<|MERGE_RESOLUTION|>--- conflicted
+++ resolved
@@ -83,11 +83,8 @@
   optional DecommissionScmRequestProto decommissionScmRequest = 44;
   optional SingleNodeQueryRequestProto singleNodeQueryRequest = 45;
   optional GetContainersOnDecomNodeRequestProto getContainersOnDecomNodeRequest = 46;
-<<<<<<< HEAD
-  optional DBUpdatesRequestProto dbUpdatesRequest = 47;
-=======
   optional GetMetricsRequestProto getMetricsRequest = 47;
->>>>>>> df68290e
+  optional DBUpdatesRequestProto dbUpdatesRequest = 48;
 }
 
 message ScmContainerLocationResponse {
@@ -142,11 +139,8 @@
   optional DecommissionScmResponseProto decommissionScmResponse = 44;
   optional SingleNodeQueryResponseProto singleNodeQueryResponse = 45;
   optional GetContainersOnDecomNodeResponseProto getContainersOnDecomNodeResponse = 46;
-<<<<<<< HEAD
-  optional DBUpdatesResponseProto dbUpdatesResponse = 47;
-=======
   optional GetMetricsResponseProto getMetricsResponse = 47;
->>>>>>> df68290e
+  optional DBUpdatesResponseProto dbUpdatesResponse = 48;
 
   enum Status {
     OK = 1;
@@ -200,11 +194,8 @@
   DecommissionScm = 40;
   SingleNodeQuery = 41;
   GetContainersOnDecomNode = 42;
-<<<<<<< HEAD
-  DBUpdates = 43;
-=======
   GetMetrics = 43;
->>>>>>> df68290e
+  DBUpdates = 44;
 }
 
 /**
