--- conflicted
+++ resolved
@@ -3715,21 +3715,22 @@
   </property>
 
   <property>
-<<<<<<< HEAD
     <name>ozone.recon.orphankeys.metadata.flush.db.max.threshold</name>
     <value>150000</value>
     <tag>OZONE, RECON, PERFORMANCE</tag>
     <description>
       Maximum threshold number of entries to hold in memory for orphan keys metadata in hashmap before flushing to
       recon rocks DB orphanKeysTable
-=======
+    </description>
+  </property>
+
+  <property>
     <name>ozone.recon.heatmap.provider</name>
     <value></value>
     <tag>OZONE, RECON</tag>
     <description>
       Fully qualified heatmap provider implementation class name. If this value is not set,
       then will use the default implementation class  "org.apache.hadoop.ozone.recon.heatmap.HeatMapProviderImpl".
->>>>>>> bb71b65d
     </description>
   </property>
 
