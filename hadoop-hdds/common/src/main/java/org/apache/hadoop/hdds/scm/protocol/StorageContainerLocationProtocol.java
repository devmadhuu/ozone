--- conflicted
+++ resolved
@@ -477,7 +477,8 @@
   DecommissionScmResponseProto decommissionScm(
       String scmId) throws IOException;
 
-<<<<<<< HEAD
+  String getMetrics(String query) throws IOException;
+
   /**
    * Get DB updates since a specific sequence number.
    * @param dbUpdatesRequest request that encapsulates a sequence number.
@@ -485,7 +486,4 @@
    */
   DBUpdates getDBUpdates(
       StorageContainerLocationProtocolProtos.DBUpdatesRequestProto dbUpdatesRequest) throws IOException;
-=======
-  String getMetrics(String query) throws IOException;
->>>>>>> df68290e
 }