--- conflicted
+++ resolved
@@ -71,9 +71,7 @@
 import org.apache.hadoop.ozone.recon.api.types.BucketsResponse;
 import org.apache.hadoop.ozone.recon.api.types.ClusterStateResponse;
 import org.apache.hadoop.ozone.recon.api.types.DatanodeMetadata;
-import org.apache.hadoop.ozone.recon.api.types.DatanodeMetrics;
 import org.apache.hadoop.ozone.recon.api.types.DatanodesResponse;
-import org.apache.hadoop.ozone.recon.api.types.DecommissionStatusInfoResponse;
 import org.apache.hadoop.ozone.recon.api.types.PipelineMetadata;
 import org.apache.hadoop.ozone.recon.api.types.PipelinesResponse;
 import org.apache.hadoop.ozone.recon.api.types.RemoveDataNodesResponseWrapper;
@@ -145,11 +143,8 @@
 import java.nio.file.Path;
 import java.util.Arrays;
 import java.util.ArrayList;
-<<<<<<< HEAD
+import java.util.Collection;
 import java.util.HashMap;
-=======
-import java.util.Collection;
->>>>>>> 47c58c3d
 import java.util.LinkedList;
 import java.util.List;
 import java.util.Map;
@@ -200,17 +195,20 @@
   private static final String PROMETHEUS_TEST_RESPONSE_FILE =
       "prometheus-test-response.txt";
   private ReconUtils reconUtilsMock;
+  private StorageContainerLocationProtocol mockScmClient;
 
   private ContainerHealthSchemaManager containerHealthSchemaManager;
   private CommonUtils commonUtils;
   private PipelineManager pipelineManager;
   private ReconPipelineManager reconPipelineManager;
+  private List<HddsProtos.Node> nodes = getNodeDetails(2);
+  private Map<String, List<ContainerID>> containerOnDecom = getContainersOnDecomNodes();
+  private ArrayList<String> metrics = getMetrics();
 
   public TestEndpoints() {
     super();
   }
 
-  @SuppressWarnings("methodlength")
   private void initializeInjector() throws Exception {
     reconOMMetadataManager = getTestReconOmMetadataManager(
         initializeNewOmMetadataManager(Files.createDirectory(
@@ -243,7 +241,7 @@
     ContainerWithPipeline containerWithPipeline =
         new ContainerWithPipeline(containerInfo, pipeline);
 
-    StorageContainerLocationProtocol mockScmClient = mock(
+    mockScmClient = mock(
         StorageContainerLocationProtocol.class);
     StorageContainerServiceProvider mockScmServiceProvider = mock(
         StorageContainerServiceProviderImpl.class);
@@ -330,64 +328,6 @@
     pipelineManager = reconScm.getPipelineManager();
     reconPipelineManager = (ReconPipelineManager) pipelineManager;
     reconPipelineManager.addPipeline(pipeline);
-
-    // Mocking for command execution output.
-    Map<Integer, String> commandOutputMap = new HashMap<>();
-    commandOutputMap.put(0, "[\n" +
-        "    {\n" +
-        "        \"datanodeDetails\": {\n" +
-        "            \"level\": 3,\n" +
-        "            \"cost\": 0,\n" +
-        "            \"uuid\": \"77bae1b4-0c33-44bd-84f9-fe91508495fe\",\n" +
-        "            \"uuidString\": \"77bae1b4-0c33-44bd-84f9-fe91508495fe\",\n" +
-        "            \"ipAddress\": \"172.22.0.12\",\n" +
-        "            \"hostName\": \"ozone-ha-datanode-1.ozone-ha_default\",\n" +
-        "            \"ports\": [\n" +
-        "                {\n" +
-        "                    \"name\": \"HTTP\",\n" +
-        "                    \"value\": 9882\n" +
-        "                },\n" +
-        "                {\n" +
-        "                    \"name\": \"CLIENT_RPC\",\n" +
-        "                    \"value\": 19864\n" +
-        "                },\n" +
-        "                {\n" +
-        "                    \"name\": \"REPLICATION\",\n" +
-        "                    \"value\": 9886\n" +
-        "                },\n" +
-        "                {\n" +
-        "                    \"name\": \"RATIS\",\n" +
-        "                    \"value\": 9858\n" +
-        "                },\n" +
-        "                {\n" +
-        "                    \"name\": \"RATIS_ADMIN\",\n" +
-        "                    \"value\": 9857\n" +
-        "                },\n" +
-        "                {\n" +
-        "                    \"name\": \"RATIS_SERVER\",\n" +
-        "                    \"value\": 9856\n" +
-        "                },\n" +
-        "                {\n" +
-        "                    \"name\": \"RATIS_DATASTREAM\",\n" +
-        "                    \"value\": 9855\n" +
-        "                },\n" +
-        "                {\n" +
-        "                    \"name\": \"STANDALONE\",\n" +
-        "                    \"value\": 9859\n" +
-        "                }\n" +
-        "            ]\n" +
-        "        },\n" +
-        "        \"metrics\": {\n" +
-        "            \"decommissionStartTime\": \"18/03/2024 05:41:10 UTC\",\n" +
-        "            \"numOfUnclosedPipelines\": 1,\n" +
-        "            \"numOfUnderReplicatedContainers\": 0.0,\n" +
-        "            \"numOfUnclosedContainers\": 0.0\n" +
-        "        },\n" +
-        "        \"containers\": {}\n" +
-        "    }\n" +
-        "]");
-    when(reconUtilsMock.executeCommand(any(List.class))).thenReturn(commandOutputMap);
-
   }
 
   @SuppressWarnings("checkstyle:MethodLength")
@@ -817,6 +757,7 @@
     when(urlConnectionMock.getInputStream()).thenReturn(inputStream);
     when(reconUtilsMock.makeHttpCall(any(URLConnectionFactory.class),
         anyString(), anyBoolean())).thenReturn(urlConnectionMock);
+
     metricsProxyEndpoint.getMetricsResponse(PROMETHEUS_INSTANT_QUERY_API,
         uriInfoMock, responseMock);
 
@@ -1307,35 +1248,6 @@
   }
 
   @Test
-<<<<<<< HEAD
-  public void testDatanodesDecommissionInfoAPI() throws Exception {
-    Response response = nodeEndpoint.getDatanodesDecommissionInfo();
-    Map<String, Object> responseMap = (Map<String, Object>) response.getEntity();
-    responseMap.entrySet().forEach(entry -> {
-      assertEquals("DatanodesDecommissionInfo", entry.getKey());
-      List<DecommissionStatusInfoResponse> decommissionStatusInfoResponseList =
-          (List<DecommissionStatusInfoResponse>) entry.getValue();
-      decommissionStatusInfoResponseList.forEach(decommissionStatusInfoResponse -> {
-        DatanodeDetails dataNodeDetails = decommissionStatusInfoResponse.getDataNodeDetails();
-
-        assertEquals(3, dataNodeDetails.getLevel());
-        assertEquals(0, dataNodeDetails.getCost());
-        assertEquals("77bae1b4-0c33-44bd-84f9-fe91508495fe", dataNodeDetails.getUuid().toString());
-        assertEquals("172.22.0.12", dataNodeDetails.getIpAddress());
-        assertEquals("ozone-ha-datanode-1.ozone-ha_default", dataNodeDetails.getHostName());
-        assertEquals(8, dataNodeDetails.getPorts().size());
-        assertEquals("CLIENT_RPC", dataNodeDetails.getPorts().get(1).getName().name());
-        assertEquals(19864, dataNodeDetails.getPorts().get(1).getValue());
-
-        DatanodeMetrics datanodeMetrics = decommissionStatusInfoResponse.getDatanodeMetrics();
-        assertEquals("18/03/2024 05:41:10 UTC", datanodeMetrics.getDecommissionStartTime());
-        assertEquals(0.0, datanodeMetrics.getNumOfUnclosedContainers());
-        assertEquals(1, datanodeMetrics.getNumOfUnclosedPipelines());
-        assertEquals(0.0, datanodeMetrics.getNumOfUnderReplicatedContainers());
-        Map<String, List<ContainerID>> containers = decommissionStatusInfoResponse.getContainers();
-        assertEquals(0, containers.size());
-      });
-=======
   public void testExplicitRemovalOfDecommissionedNode() throws Exception {
     Response response = nodeEndpoint.getDatanodes();
 
@@ -1372,40 +1284,10 @@
     assertNull(errorDataNodes);
     removedNodes.getDatanodes().forEach(datanodeMetadata -> {
       assertEquals("host3.datanode", datanodeMetadata.getHostname());
->>>>>>> 47c58c3d
     });
   }
 
   @Test
-<<<<<<< HEAD
-  public void testDecommissionInfoForDatanodeAPI() throws Exception {
-    Response response = nodeEndpoint.getDecommissionInfoForDatanode("77bae1b4-0c33-44bd-84f9-fe91508495fe");
-    Map<String, Object> responseMap = (Map<String, Object>) response.getEntity();
-    responseMap.entrySet().forEach(entry -> {
-      assertEquals("DatanodesDecommissionInfo", entry.getKey());
-      List<DecommissionStatusInfoResponse> decommissionStatusInfoResponseList =
-          (List<DecommissionStatusInfoResponse>) entry.getValue();
-      decommissionStatusInfoResponseList.forEach(decommissionStatusInfoResponse -> {
-        DatanodeDetails dataNodeDetails = decommissionStatusInfoResponse.getDataNodeDetails();
-        assertEquals("77bae1b4-0c33-44bd-84f9-fe91508495fe", dataNodeDetails.getUuid().toString());
-        assertEquals("ozone-ha-datanode-1.ozone-ha_default", dataNodeDetails.getHostName());
-        assertEquals("/default-rack", dataNodeDetails.getNetworkLocation());
-        assertEquals("172.22.0.12", dataNodeDetails.getIpAddress());
-        assertEquals(8, dataNodeDetails.getPorts().size());
-        assertEquals("CLIENT_RPC", dataNodeDetails.getPorts().get(1).getName().name());
-        assertEquals(19864, dataNodeDetails.getPorts().get(1).getValue());
-
-        DatanodeMetrics datanodeMetrics = decommissionStatusInfoResponse.getDatanodeMetrics();
-        assertEquals("18/03/2024 05:41:10 UTC", datanodeMetrics.getDecommissionStartTime());
-        assertEquals(0.0, datanodeMetrics.getNumOfUnclosedContainers());
-        assertEquals(1, datanodeMetrics.getNumOfUnclosedPipelines());
-        assertEquals(0.0, datanodeMetrics.getNumOfUnderReplicatedContainers());
-
-        Map<String, List<ContainerID>> containers = decommissionStatusInfoResponse.getContainers();
-        assertEquals(0, containers.size());
-      });
-    });
-=======
   public void testExplicitRemovalOfInvalidStateNode() {
     String dnUUID = datanodeDetails2.getUuid().toString();
     Response removedDNResponse = nodeEndpoint.removeDatanodes(Arrays.asList(dnUUID));
@@ -1435,6 +1317,91 @@
     assertEquals(1, datanodes.size());
     DatanodeMetadata datanodeMetadata = datanodes.stream().findFirst().get();
     assertEquals(dnUUID, datanodeMetadata.getUuid());
->>>>>>> 47c58c3d
+  }
+
+  @Test
+  public void testSuccessWhenDecommissionStatus() throws IOException {
+    when(mockScmClient.queryNode(any(), any(), any(), any(), any()))
+        .thenAnswer(invocation -> nodes); // 2 nodes decommissioning
+    when(mockScmClient.getContainersOnDecomNode(any())).thenReturn(containerOnDecom);
+    when(mockScmClient.getMetrics(any())).thenReturn(metrics.get(1));
+    Response datanodesDecommissionInfo = nodeEndpoint.getDatanodesDecommissionInfo();
+    List<Map<String, Object>> dnDecommissionInfo = (List<Map<String, Object>>) datanodesDecommissionInfo.getEntity();
+    DatanodeDetails datanode = (DatanodeDetails) dnDecommissionInfo.get(0).get("datanodeDetails");
+    assertNotNull(datanode);
+  }
+
+  private List<HddsProtos.Node> getNodeDetails(int n) {
+    List<HddsProtos.Node> nodesList = new ArrayList<>();
+
+    for (int i = 0; i < n; i++) {
+      HddsProtos.DatanodeDetailsProto.Builder dnd =
+          HddsProtos.DatanodeDetailsProto.newBuilder();
+      dnd.setHostName("host" + i);
+      dnd.setIpAddress("1.2.3." + i + 1);
+      dnd.setNetworkLocation("/default");
+      dnd.setNetworkName("host" + i);
+      dnd.addPorts(HddsProtos.Port.newBuilder()
+          .setName("ratis").setValue(5678).build());
+      dnd.setUuid(UUID.randomUUID().toString());
+
+      HddsProtos.Node.Builder builder  = HddsProtos.Node.newBuilder();
+      builder.addNodeOperationalStates(
+          HddsProtos.NodeOperationalState.DECOMMISSIONING);
+      builder.addNodeStates(HddsProtos.NodeState.HEALTHY);
+      builder.setNodeID(dnd.build());
+      nodesList.add(builder.build());
+    }
+    return nodesList;
+  }
+
+  private Map<String, List<ContainerID>> getContainersOnDecomNodes() {
+    Map<String, List<ContainerID>> containerMap = new HashMap<>();
+    List<ContainerID> underReplicated = new ArrayList<>();
+    underReplicated.add(new ContainerID(1L));
+    underReplicated.add(new ContainerID(2L));
+    underReplicated.add(new ContainerID(3L));
+    containerMap.put("UnderReplicated", underReplicated);
+    List<ContainerID> unclosed = new ArrayList<>();
+    unclosed.add(new ContainerID(10L));
+    unclosed.add(new ContainerID(11L));
+    unclosed.add(new ContainerID(12L));
+    containerMap.put("UnClosed", unclosed);
+    return containerMap;
+  }
+
+  private ArrayList<String> getMetrics() {
+    ArrayList<String> result = new ArrayList<>();
+    // no nodes decommissioning
+    result.add("{  \"beans\" : [ {    " +
+        "\"name\" : \"Hadoop:service=StorageContainerManager,name=NodeDecommissionMetrics\",    " +
+        "\"modelerType\" : \"NodeDecommissionMetrics\",    \"DecommissioningMaintenanceNodesTotal\" : 0,    " +
+        "\"RecommissionNodesTotal\" : 0,    \"PipelinesWaitingToCloseTotal\" : 0,    " +
+        "\"ContainersUnderReplicatedTotal\" : 0,    \"ContainersUnClosedTotal\" : 0,    " +
+        "\"ContainersSufficientlyReplicatedTotal\" : 0  } ]}");
+    // 2 nodes in decommisioning
+    result.add("{  \"beans\" : [ {    " +
+        "\"name\" : \"Hadoop:service=StorageContainerManager,name=NodeDecommissionMetrics\",    " +
+        "\"modelerType\" : \"NodeDecommissionMetrics\",    \"DecommissioningMaintenanceNodesTotal\" : 2,    " +
+        "\"RecommissionNodesTotal\" : 0,    \"PipelinesWaitingToCloseTotal\" : 2,    " +
+        "\"ContainersUnderReplicatedTotal\" : 6,    \"ContainersUnclosedTotal\" : 6,    " +
+        "\"ContainersSufficientlyReplicatedTotal\" : 10,   " +
+        "\"tag.datanode.1\" : \"host0\",    \"tag.Hostname.1\" : \"host0\",    " +
+        "\"PipelinesWaitingToCloseDN.1\" : 1,    \"UnderReplicatedDN.1\" : 3,    " +
+        "\"SufficientlyReplicatedDN.1\" : 0,    \"UnclosedContainersDN.1\" : 3,    \"StartTimeDN.1\" : 111211,    " +
+        "\"tag.datanode.2\" : \"host1\",    \"tag.Hostname.2\" : \"host1\",    " +
+        "\"PipelinesWaitingToCloseDN.2\" : 1,    \"UnderReplicatedDN.2\" : 3,    " +
+        "\"SufficientlyReplicatedDN.2\" : 0,    \"UnclosedContainersDN.2\" : 3,    \"StartTimeDN.2\" : 221221} ]}");
+    // only host 1 decommissioning
+    result.add("{  \"beans\" : [ {    " +
+        "\"name\" : \"Hadoop:service=StorageContainerManager,name=NodeDecommissionMetrics\",    " +
+        "\"modelerType\" : \"NodeDecommissionMetrics\",    \"DecommissioningMaintenanceNodesTotal\" : 1,    " +
+        "\"RecommissionNodesTotal\" : 0,    \"PipelinesWaitingToCloseTotal\" : 1,    " +
+        "\"ContainersUnderReplicatedTotal\" : 3,    \"ContainersUnclosedTotal\" : 3,    " +
+        "\"ContainersSufficientlyReplicatedTotal\" : 10,   " +
+        "\"tag.datanode.1\" : \"host0\",\n    \"tag.Hostname.1\" : \"host0\",\n    " +
+        "\"PipelinesWaitingToCloseDN.1\" : 1,\n    \"UnderReplicatedDN.1\" : 3,\n    " +
+        "\"SufficientlyReplicatedDN.1\" : 0,\n    \"UnclosedContainersDN.1\" : 3,    \"StartTimeDN.1\" : 221221} ]}");
+    return result;
   }
 }