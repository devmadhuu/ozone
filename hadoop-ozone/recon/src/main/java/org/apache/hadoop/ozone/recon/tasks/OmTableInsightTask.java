--- conflicted
+++ resolved
@@ -155,8 +155,7 @@
    * @return Pair
    */
   @Override
-  public Pair<String, Pair<Integer, Boolean>> process(OMUpdateEventBatch events,
-                                                      int seekPos) {
+  public Pair<String, Boolean> process(OMUpdateEventBatch events) {
     Iterator<OMDBUpdateEvent> eventIterator = events.getIterator();
     // Initialize maps to store count and size information
     HashMap<String, Long> objectCountMap = initializeCountMap();
@@ -197,8 +196,7 @@
         LOG.error(
             "Unexpected exception while processing the table {}, Action: {}",
             tableName, omdbUpdateEvent.getAction(), e);
-        return new ImmutablePair<>(getTaskName(),
-            new ImmutablePair<>(0, false));
+        return new ImmutablePair<>(getTaskName(), false);
       }
     }
     // Write the updated count and size information to the database
@@ -211,14 +209,9 @@
     if (!replicatedSizeMap.isEmpty()) {
       writeDataToDB(replicatedSizeMap);
     }
-<<<<<<< HEAD
-    LOG.debug("Completed a 'process' run of OmTableInsightTask.");
-    return new ImmutablePair<>(getTaskName(), new ImmutablePair<>(0, true));
-=======
     LOG.debug("{} successfully processed in {} milliseconds",
         getTaskName(), (System.currentTimeMillis() - startTime));
     return new ImmutablePair<>(getTaskName(), true);
->>>>>>> ce82d123
   }
 
   private void handlePutEvent(OMDBUpdateEvent<String, Object> event,
