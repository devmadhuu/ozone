--- conflicted
+++ resolved
@@ -99,18 +99,9 @@
   }
 
   @Override
-<<<<<<< HEAD
   public Pair<String, Boolean> process(RocksDBUpdateEventBatch events) {
-    boolean success;
-    success = nsSummaryTaskWithFSO.processWithFSO(events);
-    if (success) {
-      success = nsSummaryTaskWithLegacy.processWithLegacy(events);
-    } else {
-=======
-  public Pair<String, Boolean> process(OMUpdateEventBatch events) {
     boolean success = nsSummaryTaskWithFSO.processWithFSO(events);
     if (!success) {
->>>>>>> 0a5fc695
       LOG.error("processWithFSO failed.");
     }
     success = nsSummaryTaskWithLegacy.processWithLegacy(events);
