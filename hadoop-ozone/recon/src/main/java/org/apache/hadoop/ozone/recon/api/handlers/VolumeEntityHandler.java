/*
 * Licensed to the Apache Software Foundation (ASF) under one
 * or more contributor license agreements.  See the NOTICE file
 * distributed with this work for additional information
 * regarding copyright ownership.  The ASF licenses this file
 * to you under the Apache License, Version 2.0 (the
 * "License"); you may not use this file except in compliance
 * with the License.  You may obtain a copy of the License at
 *
 *     http://www.apache.org/licenses/LICENSE-2.0
 *
 * Unless required by applicable law or agreed to in writing, software
 * distributed under the License is distributed on an "AS IS" BASIS,
 * WITHOUT WARRANTIES OR CONDITIONS OF ANY KIND, either express or implied.
 * See the License for the specific language governing permissions and
 * limitations under the License.
 */
package org.apache.hadoop.ozone.recon.api.handlers;

import org.apache.hadoop.hdds.scm.server.OzoneStorageContainerManager;
import org.apache.hadoop.ozone.om.helpers.OmBucketInfo;
import org.apache.hadoop.ozone.om.helpers.OmVolumeArgs;
import org.apache.hadoop.ozone.recon.ReconConstants;
import org.apache.hadoop.ozone.recon.api.types.CountStats;
import org.apache.hadoop.ozone.recon.api.types.NamespaceSummaryResponse;
import org.apache.hadoop.ozone.recon.api.types.EntityType;
import org.apache.hadoop.ozone.recon.api.types.DUResponse;
import org.apache.hadoop.ozone.recon.api.types.QuotaUsageResponse;
import org.apache.hadoop.ozone.recon.api.types.FileSizeDistributionResponse;
import org.apache.hadoop.ozone.recon.api.types.ResponseStatus;
import org.apache.hadoop.ozone.recon.api.types.Stats;
import org.apache.hadoop.ozone.recon.api.types.VolumeObjectDBInfo;
import org.apache.hadoop.ozone.recon.recovery.ReconOMMetadataManager;
import org.apache.hadoop.ozone.recon.spi.ReconNamespaceSummaryManager;

import java.io.IOException;
import java.util.ArrayList;
import java.util.List;


import static org.apache.hadoop.ozone.recon.ReconConstants.DISK_USAGE_TOP_RECORDS_LIMIT;
import static org.apache.hadoop.ozone.recon.ReconUtils.sortDiskUsageDescendingWithLimit;

/**
 * Class for handling volume entity type.
 */
public class VolumeEntityHandler extends EntityHandler {
  public VolumeEntityHandler(
      ReconNamespaceSummaryManager reconNamespaceSummaryManager,
      ReconOMMetadataManager omMetadataManager,
      OzoneStorageContainerManager reconSCM, String path) {
    super(reconNamespaceSummaryManager, omMetadataManager,
          reconSCM, null, path);
  }

  @Override
  public NamespaceSummaryResponse getSummaryResponse()
          throws IOException {

    String[] names = getNames();
    List<OmBucketInfo> buckets = getOmMetadataManager().
        listBucketsUnderVolume(names[0]);
    int totalDir = 0;
    long totalKey = 0L;

    // iterate all buckets to collect the total object count.
    for (OmBucketInfo bucket : buckets) {
      long bucketObjectId = bucket.getObjectID();
      totalDir += getTotalDirCount(bucketObjectId);
      totalKey += getTotalKeyCount(bucketObjectId);
    }

    CountStats countStats = new CountStats(
        -1, buckets.size(), totalDir, totalKey);

    return NamespaceSummaryResponse.newBuilder()
        .setEntityType(EntityType.VOLUME)
        .setCountStats(countStats)
        .setObjectDBInfo(getVolumeObjDbInfo(names))
        .setStatus(ResponseStatus.OK)
        .build();
  }

  private VolumeObjectDBInfo getVolumeObjDbInfo(String[] names)
      throws IOException {
    String dbVolumeKey = getOmMetadataManager().getVolumeKey(names[0]);
    if (null == dbVolumeKey) {
      return new VolumeObjectDBInfo();
    }
    OmVolumeArgs volumeArgs =
        getOmMetadataManager().getVolumeTable().getSkipCache(dbVolumeKey);
    if (null == volumeArgs) {
      return new VolumeObjectDBInfo();
    }
    return new VolumeObjectDBInfo(volumeArgs);
  }

  @Override
  public DUResponse getDuResponse(
<<<<<<< HEAD
      boolean listFile, boolean withReplica, boolean recursive, Stats stats)
=======
      boolean listFile, boolean withReplica, boolean sortSubPaths)
>>>>>>> f295b8ef
          throws IOException {
    DUResponse duResponse = new DUResponse();
    duResponse.setPath(getNormalizedPath());
    String[] names = getNames();
    String volName = names[0];
    List<OmBucketInfo> buckets = getOmMetadataManager().
        listBucketsUnderVolume(volName);
    duResponse.setCount(buckets.size());

    // List of DiskUsage data for all buckets
    List<DUResponse.DiskUsage> bucketDuData = new ArrayList<>();
    long volDataSize = 0L;
    long volDataSizeWithReplica = 0L;
    for (OmBucketInfo bucket: buckets) {
      List<DUResponse.DiskUsage> diskUsageList = new ArrayList<>();
      String bucketName = bucket.getBucketName();
      long bucketObjectID = bucket.getObjectID();
      String subpath = getOmMetadataManager().getBucketKey(volName, bucketName);
      DUResponse.DiskUsage diskUsage = new DUResponse.DiskUsage();
      diskUsage.setSubpath(subpath);
      long dataSize = getTotalSize(bucketObjectID);
      volDataSize += dataSize;
      if (withReplica) {
        BucketHandler bucketHandler =
              BucketHandler.getBucketHandler(
                  getReconNamespaceSummaryManager(),
                  getOmMetadataManager(), getReconSCM(), bucket);
        long bucketDU = bucketHandler
              .calculateDUUnderObject(bucketObjectID, recursive, diskUsageList, stats);
        diskUsage.setSizeWithReplica(bucketDU);
        volDataSizeWithReplica += bucketDU;
      }
      diskUsage.setSize(dataSize);
      bucketDuData.add(diskUsage);
      bucketDuData.addAll(diskUsageList);
    }
    if (withReplica) {
      duResponse.setSizeWithReplica(volDataSizeWithReplica);
    }
    duResponse.setSize(volDataSize);

    if (sortSubPaths) {
      // Parallel sort bucketDuData in descending order of size and returns the top N elements.
      bucketDuData = sortDiskUsageDescendingWithLimit(bucketDuData,
          DISK_USAGE_TOP_RECORDS_LIMIT);
    }

    duResponse.setDuData(bucketDuData);
    return duResponse;
  }

  @Override
  public QuotaUsageResponse getQuotaResponse()
          throws IOException {
    QuotaUsageResponse quotaUsageResponse = new QuotaUsageResponse();
    String[] names = getNames();
    List<OmBucketInfo> buckets = getOmMetadataManager().
        listBucketsUnderVolume(names[0]);
    String volKey = getOmMetadataManager().getVolumeKey(names[0]);
    OmVolumeArgs volumeArgs =
            getOmMetadataManager().getVolumeTable().getSkipCache(volKey);
    long quotaInBytes = volumeArgs.getQuotaInBytes();
    long quotaUsedInBytes = 0L;

    // Get the total data size used by all buckets
    for (OmBucketInfo bucketInfo: buckets) {
      long bucketObjectId = bucketInfo.getObjectID();
      quotaUsedInBytes += getTotalSize(bucketObjectId);
    }
    quotaUsageResponse.setQuota(quotaInBytes);
    quotaUsageResponse.setQuotaUsed(quotaUsedInBytes);
    return quotaUsageResponse;
  }

  @Override
  public FileSizeDistributionResponse getDistResponse()
          throws IOException {
    FileSizeDistributionResponse distResponse =
            new FileSizeDistributionResponse();
    String[] names = getNames();
    List<OmBucketInfo> buckets = getOmMetadataManager()
        .listBucketsUnderVolume(names[0]);
    int[] volumeFileSizeDist = new int[ReconConstants.NUM_OF_FILE_SIZE_BINS];

    // accumulate file size distribution arrays from all buckets under volume
    for (OmBucketInfo bucket : buckets) {
      long bucketObjectId = bucket.getObjectID();
      int[] bucketFileSizeDist = getTotalFileSizeDist(bucketObjectId);
      // add on each bin
      for (int i = 0; i < ReconConstants.NUM_OF_FILE_SIZE_BINS; ++i) {
        volumeFileSizeDist[i] += bucketFileSizeDist[i];
      }
    }
    distResponse.setFileSizeDist(volumeFileSizeDist);
    return distResponse;
  }

}<|MERGE_RESOLUTION|>--- conflicted
+++ resolved
@@ -97,11 +97,7 @@
 
   @Override
   public DUResponse getDuResponse(
-<<<<<<< HEAD
-      boolean listFile, boolean withReplica, boolean recursive, Stats stats)
-=======
-      boolean listFile, boolean withReplica, boolean sortSubPaths)
->>>>>>> f295b8ef
+      boolean listFile, boolean withReplica, boolean sortSubPaths, boolean recursive, Stats stats)
           throws IOException {
     DUResponse duResponse = new DUResponse();
     duResponse.setPath(getNormalizedPath());
