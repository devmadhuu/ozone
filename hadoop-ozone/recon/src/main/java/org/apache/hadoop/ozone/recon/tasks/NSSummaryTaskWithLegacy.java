/*
 * Licensed to the Apache Software Foundation (ASF) under one
 * or more contributor license agreements.  See the NOTICE file
 * distributed with this work for additional information
 * regarding copyright ownership.  The ASF licenses this file
 * to you under the Apache License, Version 2.0 (the
 * "License"); you may not use this file except in compliance
 * with the License.  You may obtain a copy of the License at
 * <p>
 * http://www.apache.org/licenses/LICENSE-2.0
 * <p>
 * Unless required by applicable law or agreed to in writing, software
 * distributed under the License is distributed on an "AS IS" BASIS,
 * WITHOUT WARRANTIES OR CONDITIONS OF ANY KIND, either express or implied.
 * See the License for the specific language governing permissions and
 * limitations under the License.
 */

package org.apache.hadoop.ozone.recon.tasks;
import org.apache.hadoop.hdds.conf.OzoneConfiguration;
import org.apache.hadoop.hdds.utils.db.Table;
import org.apache.hadoop.hdds.utils.db.TableIterator;
import org.apache.hadoop.ozone.om.OMConfigKeys;
import org.apache.hadoop.ozone.om.OMMetadataManager;
import org.apache.hadoop.ozone.om.helpers.OmDirectoryInfo;
import org.apache.hadoop.ozone.om.helpers.OmKeyInfo;
import org.apache.hadoop.ozone.om.helpers.OmBucketInfo;
import org.apache.hadoop.ozone.om.helpers.BucketLayout;
import org.apache.hadoop.ozone.om.helpers.WithParentObjectId;
import org.apache.hadoop.ozone.recon.api.types.NSSummary;
import org.apache.hadoop.ozone.recon.recovery.ReconOMMetadataManager;
import org.apache.hadoop.ozone.recon.spi.ReconNamespaceSummaryManager;
import org.slf4j.Logger;
import org.slf4j.LoggerFactory;

import java.io.IOException;
import java.util.Arrays;
import java.util.HashMap;
import java.util.Iterator;
import java.util.Map;

import static org.apache.hadoop.ozone.OzoneConsts.OM_KEY_PREFIX;
import static org.apache.hadoop.ozone.om.OmMetadataManagerImpl.KEY_TABLE;

/**
 * Class for handling Legacy specific tasks.
 */
public class NSSummaryTaskWithLegacy extends NSSummaryTaskDbEventHandler {

  private static final BucketLayout LEGACY_BUCKET_LAYOUT = BucketLayout.LEGACY;

  private static final Logger LOG =
      LoggerFactory.getLogger(NSSummaryTaskWithLegacy.class);

  private boolean enableFileSystemPaths;

  public NSSummaryTaskWithLegacy(ReconNamespaceSummaryManager
                                 reconNamespaceSummaryManager,
                                 ReconOMMetadataManager
                                 reconOMMetadataManager,
                                 OzoneConfiguration
                                 ozoneConfiguration) {
    super(reconNamespaceSummaryManager,
        reconOMMetadataManager, ozoneConfiguration);
    // true if FileSystemPaths enabled
    enableFileSystemPaths = ozoneConfiguration
        .getBoolean(OMConfigKeys.OZONE_OM_ENABLE_FILESYSTEM_PATHS,
            OMConfigKeys.OZONE_OM_ENABLE_FILESYSTEM_PATHS_DEFAULT);
  }

  public boolean processWithLegacy(RocksDBUpdateEventBatch events) {
    Iterator<RocksDBUpdateEvent> eventIterator = events.getIterator();
    Map<Long, NSSummary> nsSummaryMap = new HashMap<>();
    ReconOMMetadataManager metadataManager = getReconOMMetadataManager();

    while (eventIterator.hasNext()) {
<<<<<<< HEAD
      RocksDBUpdateEvent<String, ? extends
                WithParentObjectId> rocksDBUpdateEvent = eventIterator.next();
      RocksDBUpdateEvent.RocksDBUpdateAction action = rocksDBUpdateEvent.getAction();

      // we only process updates on OM's KeyTable
      String table = rocksDBUpdateEvent.getTable();
      boolean updateOnKeyTable = table.equals(KEY_TABLE);
      if (!updateOnKeyTable) {
=======
      OMDBUpdateEvent<String, ? extends WithParentObjectId> omdbUpdateEvent =
          eventIterator.next();
      OMDBUpdateEvent.OMDBUpdateAction action = omdbUpdateEvent.getAction();

      // we only process updates on OM's KeyTable
      String table = omdbUpdateEvent.getTable();

      if (!table.equals(KEY_TABLE)) {
>>>>>>> 9b248a06
        continue;
      }

      String updatedKey = rocksDBUpdateEvent.getKey();

      try {
        RocksDBUpdateEvent<String, ?> keyTableUpdateEvent = rocksDBUpdateEvent;
        Object value = keyTableUpdateEvent.getValue();
        Object oldValue = keyTableUpdateEvent.getOldValue();

        if (!(value instanceof OmKeyInfo)) {
          LOG.warn("Unexpected value type {} for key {}. Skipping processing.",
              value.getClass().getName(), updatedKey);
          continue;
        }

        OmKeyInfo updatedKeyInfo = (OmKeyInfo) value;
        OmKeyInfo oldKeyInfo = (OmKeyInfo) oldValue;

        if (!isBucketLayoutValid(metadataManager, updatedKeyInfo)) {
          continue;
        }

<<<<<<< HEAD
        setKeyParentID(updatedKeyInfo);

        if (!updatedKeyInfo.getKeyName().endsWith(OM_KEY_PREFIX)) {
          switch (action) {
          case PUT:
            handlePutKeyEvent(updatedKeyInfo, nsSummaryMap);
            break;

          case DELETE:
            handleDeleteKeyEvent(updatedKeyInfo, nsSummaryMap);
            break;

          case UPDATE:
            if (oldKeyInfo != null) {
              // delete first, then put
              setKeyParentID(oldKeyInfo);
              handleDeleteKeyEvent(oldKeyInfo, nsSummaryMap);
            } else {
              LOG.warn("Update event does not have the old keyInfo for {}.",
                  updatedKey);
            }
            handlePutKeyEvent(updatedKeyInfo, nsSummaryMap);
            break;

          default:
            LOG.debug("Skipping DB update event : {}",
                rocksDBUpdateEvent.getAction());
          }
        } else {
          OmDirectoryInfo updatedDirectoryInfo =
              new OmDirectoryInfo.Builder()
                  .setName(updatedKeyInfo.getKeyName())
                  .setObjectID(updatedKeyInfo.getObjectID())
                  .setParentObjectID(updatedKeyInfo.getParentObjectID())
                  .build();

          OmDirectoryInfo oldDirectoryInfo = null;

          if (oldKeyInfo != null) {
            oldDirectoryInfo =
                new OmDirectoryInfo.Builder()
                    .setName(oldKeyInfo.getKeyName())
                    .setObjectID(oldKeyInfo.getObjectID())
                    .setParentObjectID(oldKeyInfo.getParentObjectID())
                    .build();
          }

          switch (action) {
          case PUT:
            handlePutDirEvent(updatedDirectoryInfo, nsSummaryMap);
            break;

          case DELETE:
            handleDeleteDirEvent(updatedDirectoryInfo, nsSummaryMap);
            break;

          case UPDATE:
            if (oldDirectoryInfo != null) {
              // delete first, then put
              handleDeleteDirEvent(oldDirectoryInfo, nsSummaryMap);
            } else {
              LOG.warn("Update event does not have the old dirInfo for {}.",
                  updatedKey);
            }
            handlePutDirEvent(updatedDirectoryInfo, nsSummaryMap);
            break;

          default:
            LOG.debug("Skipping DB update event : {}",
                rocksDBUpdateEvent.getAction());
          }
=======
        if (enableFileSystemPaths) {
          processWithFileSystemLayout(updatedKeyInfo, oldKeyInfo, action,
              nsSummaryMap);
        } else {
          processWithObjectStoreLayout(updatedKeyInfo, oldKeyInfo, action,
              nsSummaryMap);
>>>>>>> 9b248a06
        }
      } catch (IOException ioEx) {
        LOG.error("Unable to process Namespace Summary data in Recon DB. ",
            ioEx);
        return false;
      }
      if (!checkAndCallFlushToDB(nsSummaryMap)) {
        return false;
      }
    }

    // flush and commit left out entries at end
    if (!flushAndCommitNSToDB(nsSummaryMap)) {
      return false;
    }

    LOG.info("Completed a process run of NSSummaryTaskWithLegacy");
    return true;
  }

  private void processWithFileSystemLayout(OmKeyInfo updatedKeyInfo,
                                           OmKeyInfo oldKeyInfo,
                                           OMDBUpdateEvent.OMDBUpdateAction action,
                                           Map<Long, NSSummary> nsSummaryMap)
      throws IOException {
    setKeyParentID(updatedKeyInfo);

    if (!updatedKeyInfo.getKeyName().endsWith(OM_KEY_PREFIX)) {
      switch (action) {
      case PUT:
        handlePutKeyEvent(updatedKeyInfo, nsSummaryMap);
        break;

      case DELETE:
        handleDeleteKeyEvent(updatedKeyInfo, nsSummaryMap);
        break;

      case UPDATE:
        if (oldKeyInfo != null) {
          setKeyParentID(oldKeyInfo);
          handleDeleteKeyEvent(oldKeyInfo, nsSummaryMap);
        } else {
          LOG.warn("Update event does not have the old keyInfo for {}.",
              updatedKeyInfo.getKeyName());
        }
        handlePutKeyEvent(updatedKeyInfo, nsSummaryMap);
        break;

      default:
        LOG.debug("Skipping DB update event for Key: {}", action);
      }
    } else {
      OmDirectoryInfo updatedDirectoryInfo = new OmDirectoryInfo.Builder()
          .setName(updatedKeyInfo.getKeyName())
          .setObjectID(updatedKeyInfo.getObjectID())
          .setParentObjectID(updatedKeyInfo.getParentObjectID())
          .build();

      OmDirectoryInfo oldDirectoryInfo = null;

      if (oldKeyInfo != null) {
        oldDirectoryInfo =
            new OmDirectoryInfo.Builder()
                .setName(oldKeyInfo.getKeyName())
                .setObjectID(oldKeyInfo.getObjectID())
                .setParentObjectID(oldKeyInfo.getParentObjectID())
                .build();
      }

      switch (action) {
      case PUT:
        handlePutDirEvent(updatedDirectoryInfo, nsSummaryMap);
        break;

      case DELETE:
        handleDeleteDirEvent(updatedDirectoryInfo, nsSummaryMap);
        break;

      case UPDATE:
        if (oldDirectoryInfo != null) {
          handleDeleteDirEvent(oldDirectoryInfo, nsSummaryMap);
        } else {
          LOG.warn("Update event does not have the old dirInfo for {}.",
              updatedKeyInfo.getKeyName());
        }
        handlePutDirEvent(updatedDirectoryInfo, nsSummaryMap);
        break;

      default:
        LOG.debug("Skipping DB update event for Directory: {}", action);
      }
    }
  }

  private void processWithObjectStoreLayout(OmKeyInfo updatedKeyInfo,
                                            OmKeyInfo oldKeyInfo,
                                            OMDBUpdateEvent.OMDBUpdateAction action,
                                            Map<Long, NSSummary> nsSummaryMap)
      throws IOException {
    setParentBucketId(updatedKeyInfo);

    switch (action) {
    case PUT:
      handlePutKeyEvent(updatedKeyInfo, nsSummaryMap);
      break;

    case DELETE:
      handleDeleteKeyEvent(updatedKeyInfo, nsSummaryMap);
      break;

    case UPDATE:
      if (oldKeyInfo != null) {
        setParentBucketId(oldKeyInfo);
        handleDeleteKeyEvent(oldKeyInfo, nsSummaryMap);
      } else {
        LOG.warn("Update event does not have the old keyInfo for {}.",
            updatedKeyInfo.getKeyName());
      }
      handlePutKeyEvent(updatedKeyInfo, nsSummaryMap);
      break;

    default:
      LOG.debug("Skipping DB update event for Key: {}", action);
    }
  }

  public boolean reprocessWithLegacy(OMMetadataManager omMetadataManager) {
    Map<Long, NSSummary> nsSummaryMap = new HashMap<>();

    try {
      Table<String, OmKeyInfo> keyTable =
          omMetadataManager.getKeyTable(LEGACY_BUCKET_LAYOUT);

      try (TableIterator<String, ? extends Table.KeyValue<String, OmKeyInfo>>
          keyTableIter = keyTable.iterator()) {

        while (keyTableIter.hasNext()) {
          Table.KeyValue<String, OmKeyInfo> kv = keyTableIter.next();
          OmKeyInfo keyInfo = kv.getValue();

          // KeyTable entries belong to both Legacy and OBS buckets.
          // Check bucket layout and if it's OBS
          // continue to the next iteration.
          if (!isBucketLayoutValid((ReconOMMetadataManager) omMetadataManager,
              keyInfo)) {
            continue;
          }

          if (enableFileSystemPaths) {
            // The LEGACY bucket is a file system bucket.
            setKeyParentID(keyInfo);

            if (keyInfo.getKeyName().endsWith(OM_KEY_PREFIX)) {
              OmDirectoryInfo directoryInfo =
                  new OmDirectoryInfo.Builder()
                      .setName(keyInfo.getKeyName())
                      .setObjectID(keyInfo.getObjectID())
                      .setParentObjectID(keyInfo.getParentObjectID())
                      .build();
              handlePutDirEvent(directoryInfo, nsSummaryMap);
            } else {
              handlePutKeyEvent(keyInfo, nsSummaryMap);
            }
          } else {
            // The LEGACY bucket is an object store bucket.
            setParentBucketId(keyInfo);
            handlePutKeyEvent(keyInfo, nsSummaryMap);
          }
          if (!checkAndCallFlushToDB(nsSummaryMap)) {
            return false;
          }
        }
      }
    } catch (IOException ioEx) {
      LOG.error("Unable to reprocess Namespace Summary data in Recon DB. ",
          ioEx);
      return false;
    }

    // flush and commit left out entries at end
    if (!flushAndCommitNSToDB(nsSummaryMap)) {
      return false;
    }
    LOG.info("Completed a reprocess run of NSSummaryTaskWithLegacy");
    return true;
  }

  /**
   * KeyTable entries don't have the parentId set.
   * In order to reuse the existing FSO methods that rely on
   * the parentId, we have to set it explicitly.
   * @param keyInfo
   * @throws IOException
   */
  private void setKeyParentID(OmKeyInfo keyInfo) throws IOException {
    String[] keyPath = keyInfo.getKeyName().split(OM_KEY_PREFIX);

    // If the path contains only one key then keyPath.length
    // will be 1 and the parent will be a bucket.
    // If the keyPath.length is greater than 1 then
    // there is at least one directory.
    if (keyPath.length > 1) {
      String[] dirs = Arrays.copyOf(keyPath, keyPath.length - 1);
      String parentKeyName = String.join(OM_KEY_PREFIX, dirs);
      parentKeyName += OM_KEY_PREFIX;
      String fullParentKeyName =
          getReconOMMetadataManager().getOzoneKey(keyInfo.getVolumeName(),
              keyInfo.getBucketName(), parentKeyName);
      OmKeyInfo parentKeyInfo = getReconOMMetadataManager()
          .getKeyTable(LEGACY_BUCKET_LAYOUT)
          .getSkipCache(fullParentKeyName);

      if (parentKeyInfo != null) {
        keyInfo.setParentObjectID(parentKeyInfo.getObjectID());
      } else {
        throw new IOException("ParentKeyInfo for " +
            "NSSummaryTaskWithLegacy is null");
      }
    } else {
      setParentBucketId(keyInfo);
    }
  }

  /**
   * Set the parent object ID for a bucket.
   *@paramkeyInfo
   *@throwsIOException
   */
  private void setParentBucketId(OmKeyInfo keyInfo)
      throws IOException {
    String bucketKey = getReconOMMetadataManager()
        .getBucketKey(keyInfo.getVolumeName(), keyInfo.getBucketName());
    OmBucketInfo parentBucketInfo =
        getReconOMMetadataManager().getBucketTable().getSkipCache(bucketKey);

    if (parentBucketInfo != null) {
      keyInfo.setParentObjectID(parentBucketInfo.getObjectID());
    } else {
      throw new IOException("ParentKeyInfo for " +
          "NSSummaryTaskWithLegacy is null");
    }
  }

  /**
   * Check if the bucket layout is LEGACY.
   * @param metadataManager
   * @param keyInfo
   * @return
   */
  private boolean isBucketLayoutValid(ReconOMMetadataManager metadataManager,
                                      OmKeyInfo keyInfo)
      throws IOException {
    String volumeName = keyInfo.getVolumeName();
    String bucketName = keyInfo.getBucketName();
    String bucketDBKey = metadataManager.getBucketKey(volumeName, bucketName);
    OmBucketInfo omBucketInfo =
        metadataManager.getBucketTable().getSkipCache(bucketDBKey);

    if (omBucketInfo.getBucketLayout() != LEGACY_BUCKET_LAYOUT) {
      LOG.debug(
          "Skipping processing for bucket {} as bucket layout is not LEGACY",
          bucketName);
      return false;
    }

    return true;
  }

}<|MERGE_RESOLUTION|>--- conflicted
+++ resolved
@@ -74,25 +74,14 @@
     ReconOMMetadataManager metadataManager = getReconOMMetadataManager();
 
     while (eventIterator.hasNext()) {
-<<<<<<< HEAD
       RocksDBUpdateEvent<String, ? extends
                 WithParentObjectId> rocksDBUpdateEvent = eventIterator.next();
       RocksDBUpdateEvent.RocksDBUpdateAction action = rocksDBUpdateEvent.getAction();
 
       // we only process updates on OM's KeyTable
       String table = rocksDBUpdateEvent.getTable();
-      boolean updateOnKeyTable = table.equals(KEY_TABLE);
-      if (!updateOnKeyTable) {
-=======
-      OMDBUpdateEvent<String, ? extends WithParentObjectId> omdbUpdateEvent =
-          eventIterator.next();
-      OMDBUpdateEvent.OMDBUpdateAction action = omdbUpdateEvent.getAction();
-
-      // we only process updates on OM's KeyTable
-      String table = omdbUpdateEvent.getTable();
 
       if (!table.equals(KEY_TABLE)) {
->>>>>>> 9b248a06
         continue;
       }
 
@@ -116,86 +105,12 @@
           continue;
         }
 
-<<<<<<< HEAD
-        setKeyParentID(updatedKeyInfo);
-
-        if (!updatedKeyInfo.getKeyName().endsWith(OM_KEY_PREFIX)) {
-          switch (action) {
-          case PUT:
-            handlePutKeyEvent(updatedKeyInfo, nsSummaryMap);
-            break;
-
-          case DELETE:
-            handleDeleteKeyEvent(updatedKeyInfo, nsSummaryMap);
-            break;
-
-          case UPDATE:
-            if (oldKeyInfo != null) {
-              // delete first, then put
-              setKeyParentID(oldKeyInfo);
-              handleDeleteKeyEvent(oldKeyInfo, nsSummaryMap);
-            } else {
-              LOG.warn("Update event does not have the old keyInfo for {}.",
-                  updatedKey);
-            }
-            handlePutKeyEvent(updatedKeyInfo, nsSummaryMap);
-            break;
-
-          default:
-            LOG.debug("Skipping DB update event : {}",
-                rocksDBUpdateEvent.getAction());
-          }
-        } else {
-          OmDirectoryInfo updatedDirectoryInfo =
-              new OmDirectoryInfo.Builder()
-                  .setName(updatedKeyInfo.getKeyName())
-                  .setObjectID(updatedKeyInfo.getObjectID())
-                  .setParentObjectID(updatedKeyInfo.getParentObjectID())
-                  .build();
-
-          OmDirectoryInfo oldDirectoryInfo = null;
-
-          if (oldKeyInfo != null) {
-            oldDirectoryInfo =
-                new OmDirectoryInfo.Builder()
-                    .setName(oldKeyInfo.getKeyName())
-                    .setObjectID(oldKeyInfo.getObjectID())
-                    .setParentObjectID(oldKeyInfo.getParentObjectID())
-                    .build();
-          }
-
-          switch (action) {
-          case PUT:
-            handlePutDirEvent(updatedDirectoryInfo, nsSummaryMap);
-            break;
-
-          case DELETE:
-            handleDeleteDirEvent(updatedDirectoryInfo, nsSummaryMap);
-            break;
-
-          case UPDATE:
-            if (oldDirectoryInfo != null) {
-              // delete first, then put
-              handleDeleteDirEvent(oldDirectoryInfo, nsSummaryMap);
-            } else {
-              LOG.warn("Update event does not have the old dirInfo for {}.",
-                  updatedKey);
-            }
-            handlePutDirEvent(updatedDirectoryInfo, nsSummaryMap);
-            break;
-
-          default:
-            LOG.debug("Skipping DB update event : {}",
-                rocksDBUpdateEvent.getAction());
-          }
-=======
         if (enableFileSystemPaths) {
           processWithFileSystemLayout(updatedKeyInfo, oldKeyInfo, action,
               nsSummaryMap);
         } else {
           processWithObjectStoreLayout(updatedKeyInfo, oldKeyInfo, action,
               nsSummaryMap);
->>>>>>> 9b248a06
         }
       } catch (IOException ioEx) {
         LOG.error("Unable to process Namespace Summary data in Recon DB. ",
@@ -218,7 +133,7 @@
 
   private void processWithFileSystemLayout(OmKeyInfo updatedKeyInfo,
                                            OmKeyInfo oldKeyInfo,
-                                           OMDBUpdateEvent.OMDBUpdateAction action,
+                                           RocksDBUpdateEvent.RocksDBUpdateAction action,
                                            Map<Long, NSSummary> nsSummaryMap)
       throws IOException {
     setKeyParentID(updatedKeyInfo);
@@ -292,7 +207,7 @@
 
   private void processWithObjectStoreLayout(OmKeyInfo updatedKeyInfo,
                                             OmKeyInfo oldKeyInfo,
-                                            OMDBUpdateEvent.OMDBUpdateAction action,
+                                            RocksDBUpdateEvent.RocksDBUpdateAction action,
                                             Map<Long, NSSummary> nsSummaryMap)
       throws IOException {
     setParentBucketId(updatedKeyInfo);
