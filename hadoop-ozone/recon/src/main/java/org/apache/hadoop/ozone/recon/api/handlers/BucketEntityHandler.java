/*
 * Licensed to the Apache Software Foundation (ASF) under one
 * or more contributor license agreements.  See the NOTICE file
 * distributed with this work for additional information
 * regarding copyright ownership.  The ASF licenses this file
 * to you under the Apache License, Version 2.0 (the
 * "License"); you may not use this file except in compliance
 * with the License.  You may obtain a copy of the License at
 *
 *     http://www.apache.org/licenses/LICENSE-2.0
 *
 * Unless required by applicable law or agreed to in writing, software
 * distributed under the License is distributed on an "AS IS" BASIS,
 * WITHOUT WARRANTIES OR CONDITIONS OF ANY KIND, either express or implied.
 * See the License for the specific language governing permissions and
 * limitations under the License.
 */
package org.apache.hadoop.ozone.recon.api.handlers;

import org.apache.hadoop.hdds.scm.server.OzoneStorageContainerManager;
import org.apache.hadoop.ozone.om.helpers.OmBucketInfo;
import org.apache.hadoop.ozone.recon.api.types.BucketObjectDBInfo;
import org.apache.hadoop.ozone.recon.api.types.CountStats;
import org.apache.hadoop.ozone.recon.api.types.NamespaceSummaryResponse;
import org.apache.hadoop.ozone.recon.api.types.EntityType;
import org.apache.hadoop.ozone.recon.api.types.DUResponse;
import org.apache.hadoop.ozone.recon.api.types.QuotaUsageResponse;
import org.apache.hadoop.ozone.recon.api.types.FileSizeDistributionResponse;
import org.apache.hadoop.ozone.recon.api.types.NSSummary;
import org.apache.hadoop.ozone.recon.api.types.ResponseStatus;
import org.apache.hadoop.ozone.recon.api.types.Stats;
import org.apache.hadoop.ozone.recon.recovery.ReconOMMetadataManager;
import org.apache.hadoop.ozone.recon.spi.ReconNamespaceSummaryManager;
import org.slf4j.Logger;
import org.slf4j.LoggerFactory;

import java.io.IOException;
import java.util.ArrayList;
import java.util.List;
import java.util.Set;

import static org.apache.hadoop.ozone.recon.ReconConstants.DISK_USAGE_TOP_RECORDS_LIMIT;
import static org.apache.hadoop.ozone.recon.ReconUtils.sortDiskUsageDescendingWithLimit;

/**
 * Class for handling bucket entity type.
 */
public class BucketEntityHandler extends EntityHandler {
  private static final Logger LOG = LoggerFactory.getLogger(BucketEntityHandler.class);
  public BucketEntityHandler(
      ReconNamespaceSummaryManager reconNamespaceSummaryManager,
      ReconOMMetadataManager omMetadataManager,
      OzoneStorageContainerManager reconSCM,
      BucketHandler bucketHandler, String path) {
    super(reconNamespaceSummaryManager, omMetadataManager,
          reconSCM, bucketHandler, path);
  }

  @Override
  public NamespaceSummaryResponse getSummaryResponse()
          throws IOException {

    String[] names = getNames();
    assert (names.length == 2);
    long bucketObjectId = getBucketHandler().getBucketObjectId(names);

    CountStats countStats = new CountStats(
        -1, -1,
        getTotalDirCount(bucketObjectId), getTotalKeyCount(bucketObjectId));
    return NamespaceSummaryResponse.newBuilder()
        .setEntityType(EntityType.BUCKET)
        .setCountStats(countStats)
        .setObjectDBInfo(getBucketObjDbInfo(names))
        .setStatus(ResponseStatus.OK)
        .build();
  }

  private BucketObjectDBInfo getBucketObjDbInfo(String[] names)
      throws IOException {
    String volName = names[0];
    String bucketName = names[1];
    String bucketKey = getOmMetadataManager().
        getBucketKey(volName, bucketName);
    if (null == bucketKey) {
      return new BucketObjectDBInfo();
    }
    OmBucketInfo omBucketInfo = getOmMetadataManager()
        .getBucketTable().getSkipCache(bucketKey);
    if (null == omBucketInfo) {
      return new BucketObjectDBInfo();
    }
    return new BucketObjectDBInfo(omBucketInfo);
  }

  @Override
  public DUResponse getDuResponse(
<<<<<<< HEAD
      boolean listFile, boolean withReplica, boolean recursive, Stats stats)
=======
      boolean listFile, boolean withReplica, boolean sortSubpaths)
>>>>>>> f295b8ef
          throws IOException {
    DUResponse duResponse = new DUResponse();
    duResponse.setPath(getNormalizedPath());
    long bucketObjectId = getBucketHandler().getBucketObjectId(getNames());
    NSSummary bucketNSSummary =
            getReconNamespaceSummaryManager().getNSSummary(bucketObjectId);
    // empty bucket, because it's not a parent of any directory or key
    if (bucketNSSummary == null) {
      if (withReplica) {
        duResponse.setSizeWithReplica(0L);
      }
      return duResponse;
    }

    // get object IDs for all its subdirectories
    Set<Long> bucketSubdirs = bucketNSSummary.getChildDir();
    duResponse.setKeySize(bucketNSSummary.getSizeOfFiles());
    List<DUResponse.DiskUsage> dirDUData = new ArrayList<>();
    long bucketDataSize = duResponse.getKeySize();
    long bucketDataSizeWithReplica = 0L;
    for (long subdirObjectId: bucketSubdirs) {
      List<DUResponse.DiskUsage> diskUsageList = new ArrayList<>();
      NSSummary subdirNSSummary = getReconNamespaceSummaryManager()
              .getNSSummary(subdirObjectId);

      // get directory's name and generate the next-level subpath.
      String dirName = subdirNSSummary.getDirName();
      String subpath = BucketHandler.buildSubpath(getNormalizedPath(), dirName);
      // we need to reformat the subpath in the response in a
      // format with leading slash and without trailing slash
      DUResponse.DiskUsage diskUsage = new DUResponse.DiskUsage();
      diskUsage.setSubpath(subpath);
      long dataSize = getTotalSize(subdirObjectId);
      bucketDataSize += dataSize;

      stats.setCurrentCount(stats.getCurrentCount() + 1);

      if (withReplica) {
        long dirDU = getBucketHandler()
            .calculateDUUnderObject(subdirObjectId, recursive, diskUsageList, stats);
        diskUsage.setSizeWithReplica(dirDU);
        bucketDataSizeWithReplica += dirDU;
      }
      diskUsage.setSize(dataSize);
      dirDUData.add(diskUsage);
      if (diskUsageList.size() > 0) {
        dirDUData.addAll(diskUsageList);
      }
    }
    // Either listFile or withReplica is enabled, we need the directKeys info
    if (listFile || withReplica) {
      bucketDataSizeWithReplica += getBucketHandler()
              .handleDirectKeys(bucketObjectId, withReplica,
                  listFile, dirDUData, getNormalizedPath(), stats);
    }
    if (withReplica) {
      duResponse.setSizeWithReplica(bucketDataSizeWithReplica);
    }
    duResponse.setCount(dirDUData.size());
    duResponse.setSize(bucketDataSize);

    if (sortSubpaths) {
      // Parallel sort directory/files DU data in descending order of size and returns the top N elements.
      dirDUData = sortDiskUsageDescendingWithLimit(dirDUData,
          DISK_USAGE_TOP_RECORDS_LIMIT);
    }

    duResponse.setDuData(dirDUData);
<<<<<<< HEAD
    duResponse.setTotalCount(stats.getTotalCount());
    duResponse.setLastKey(stats.getLastKey());
=======

>>>>>>> f295b8ef
    return duResponse;
  }

  @Override
  public QuotaUsageResponse getQuotaResponse()
          throws IOException {
    QuotaUsageResponse quotaUsageResponse = new QuotaUsageResponse();
    String[] names = getNames();
    String bucketKey = getOmMetadataManager().getBucketKey(names[0], names[1]);
    OmBucketInfo bucketInfo = getOmMetadataManager()
            .getBucketTable().getSkipCache(bucketKey);
    long bucketObjectId = bucketInfo.getObjectID();
    long quotaInBytes = bucketInfo.getQuotaInBytes();
    long quotaUsedInBytes = getTotalSize(bucketObjectId);
    quotaUsageResponse.setQuota(quotaInBytes);
    quotaUsageResponse.setQuotaUsed(quotaUsedInBytes);
    return quotaUsageResponse;
  }

  @Override
  public FileSizeDistributionResponse getDistResponse()
          throws IOException {
    FileSizeDistributionResponse distResponse =
            new FileSizeDistributionResponse();
    long bucketObjectId = getBucketHandler().getBucketObjectId(getNames());
    int[] bucketFileSizeDist = getTotalFileSizeDist(bucketObjectId);
    distResponse.setFileSizeDist(bucketFileSizeDist);
    return distResponse;
  }

}<|MERGE_RESOLUTION|>--- conflicted
+++ resolved
@@ -31,8 +31,6 @@
 import org.apache.hadoop.ozone.recon.api.types.Stats;
 import org.apache.hadoop.ozone.recon.recovery.ReconOMMetadataManager;
 import org.apache.hadoop.ozone.recon.spi.ReconNamespaceSummaryManager;
-import org.slf4j.Logger;
-import org.slf4j.LoggerFactory;
 
 import java.io.IOException;
 import java.util.ArrayList;
@@ -46,7 +44,7 @@
  * Class for handling bucket entity type.
  */
 public class BucketEntityHandler extends EntityHandler {
-  private static final Logger LOG = LoggerFactory.getLogger(BucketEntityHandler.class);
+
   public BucketEntityHandler(
       ReconNamespaceSummaryManager reconNamespaceSummaryManager,
       ReconOMMetadataManager omMetadataManager,
@@ -94,11 +92,7 @@
 
   @Override
   public DUResponse getDuResponse(
-<<<<<<< HEAD
-      boolean listFile, boolean withReplica, boolean recursive, Stats stats)
-=======
-      boolean listFile, boolean withReplica, boolean sortSubpaths)
->>>>>>> f295b8ef
+      boolean listFile, boolean withReplica, boolean sortSubpaths, boolean recursive, Stats stats)
           throws IOException {
     DUResponse duResponse = new DUResponse();
     duResponse.setPath(getNormalizedPath());
@@ -167,12 +161,8 @@
     }
 
     duResponse.setDuData(dirDUData);
-<<<<<<< HEAD
     duResponse.setTotalCount(stats.getTotalCount());
     duResponse.setLastKey(stats.getLastKey());
-=======
-
->>>>>>> f295b8ef
     return duResponse;
   }
 
