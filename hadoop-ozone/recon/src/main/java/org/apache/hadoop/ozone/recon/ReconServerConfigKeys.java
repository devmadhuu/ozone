/*
 * Licensed to the Apache Software Foundation (ASF) under one
 * or more contributor license agreements.  See the NOTICE file
 * distributed with this work for additional information
 * regarding copyright ownership.  The ASF licenses this file
 * to you under the Apache License, Version 2.0 (the
 * "License"); you may not use this file except in compliance
 * with the License.  You may obtain a copy of the License at
 * <p>
 * http://www.apache.org/licenses/LICENSE-2.0
 * <p>
 * Unless required by applicable law or agreed to in writing, software
 * distributed under the License is distributed on an "AS IS" BASIS,
 * WITHOUT WARRANTIES OR CONDITIONS OF ANY KIND, either express or implied.
 * See the License for the specific language governing permissions and
 * limitations under the License.
 */
package org.apache.hadoop.ozone.recon;

import org.apache.hadoop.hdds.annotation.InterfaceAudience;
import org.apache.hadoop.hdds.annotation.InterfaceStability;

/**
 * This class contains constants for Recon configuration keys.
 */
@InterfaceAudience.Public
@InterfaceStability.Unstable
public final class  ReconServerConfigKeys {

  public static final String OZONE_RECON_HTTP_ENABLED_KEY =
      "ozone.recon.http.enabled";
  public static final String OZONE_RECON_HTTP_BIND_HOST_KEY =
      "ozone.recon.http-bind-host";
  public static final String OZONE_RECON_HTTPS_BIND_HOST_KEY =
      "ozone.recon.https-bind-host";
  public static final String OZONE_RECON_HTTP_KEYTAB_FILE =
      "ozone.recon.http.auth.kerberos.keytab";
  public static final String OZONE_RECON_HTTP_BIND_HOST_DEFAULT =
      "0.0.0.0";
  public static final int OZONE_RECON_HTTP_BIND_PORT_DEFAULT = 9888;
  public static final int OZONE_RECON_HTTPS_BIND_PORT_DEFAULT = 9889;
  public static final String OZONE_RECON_WEB_AUTHENTICATION_KERBEROS_PRINCIPAL =
      "ozone.recon.http.auth.kerberos.principal";

  public static final String OZONE_RECON_DB_DIR = "ozone.recon.db.dir";

  public static final String OZONE_RECON_OM_SNAPSHOT_DB_DIR =
      "ozone.recon.om.db.dir";

  public static final String OZONE_RECON_SCM_DB_DIR =
      "ozone.recon.scm.db.dirs";

  public static final String RECON_STORAGE_DIR = "recon";

  public static final String OZONE_RECON_OM_SOCKET_TIMEOUT =
      "ozone.recon.om.socket.timeout";
  public static final String OZONE_RECON_OM_SOCKET_TIMEOUT_DEFAULT = "5s";
  @Deprecated
  public static final String RECON_OM_SOCKET_TIMEOUT =
      "recon.om.socket.timeout";

  public static final String OZONE_RECON_OM_CONNECTION_TIMEOUT =
      "ozone.recon.om.connection.timeout";
  public static final String OZONE_RECON_OM_CONNECTION_TIMEOUT_DEFAULT = "5s";
  @Deprecated
  public static final String RECON_OM_CONNECTION_TIMEOUT =
      "recon.om.connection.timeout";

  public static final String OZONE_RECON_OM_CONNECTION_REQUEST_TIMEOUT =
      "ozone.recon.om.connection.request.timeout";
  public static final String OZONE_RECON_OM_CONNECTION_REQUEST_TIMEOUT_DEFAULT =
      "5s";
  @Deprecated
  public static final String RECON_OM_CONNECTION_REQUEST_TIMEOUT =
      "recon.om.connection.request.timeout";

  public static final String OZONE_RECON_OM_SNAPSHOT_TASK_INITIAL_DELAY =
      "ozone.recon.om.snapshot.task.initial.delay";
  public static final String
      OZONE_RECON_OM_SNAPSHOT_TASK_INITIAL_DELAY_DEFAULT = "1m";
  @Deprecated
  public static final String RECON_OM_SNAPSHOT_TASK_INITIAL_DELAY =
      "recon.om.snapshot.task.initial.delay";

  public static final String OZONE_RECON_OM_SNAPSHOT_TASK_INTERVAL_DELAY =
      "ozone.recon.om.snapshot.task.interval.delay";
  public static final String OZONE_RECON_OM_SNAPSHOT_TASK_INTERVAL_DEFAULT
      = "10m";
  @Deprecated
  public static final String RECON_OM_SNAPSHOT_TASK_INTERVAL_DELAY =
      "recon.om.snapshot.task.interval.delay";

  public static final String OZONE_RECON_OM_SNAPSHOT_TASK_FLUSH_PARAM =
      "ozone.recon.om.snapshot.task.flush.param";
  @Deprecated
  public static final String RECON_OM_SNAPSHOT_TASK_FLUSH_PARAM =
      "recon.om.snapshot.task.flush.param";

  public static final String RECON_OM_DELTA_UPDATE_LIMIT =
      "recon.om.delta.update.limit";
  public static final long RECON_OM_DELTA_UPDATE_LIMIT_DEFUALT = 2000;
  public static final String RECON_OM_DELTA_UPDATE_LOOP_LIMIT =
      "recon.om.delta.update.loop.limit";
  public static final int RECON_OM_DELTA_UPDATE_LOOP_LIMIT_DEFUALT = 10;

  public static final String OZONE_RECON_TASK_THREAD_COUNT_KEY =
      "ozone.recon.task.thread.count";
  public static final int OZONE_RECON_TASK_THREAD_COUNT_DEFAULT = 5;

  public static final String OZONE_RECON_HTTP_AUTH_CONFIG_PREFIX =
      "ozone.recon.http.auth.";

  public static final String OZONE_RECON_HTTP_AUTH_TYPE =
      OZONE_RECON_HTTP_AUTH_CONFIG_PREFIX + "type";

  public static final String OZONE_RECON_METRICS_HTTP_CONNECTION_TIMEOUT =
      "ozone.recon.metrics.http.connection.timeout";

  public static final String
      OZONE_RECON_METRICS_HTTP_CONNECTION_TIMEOUT_DEFAULT =
      "10s";

  public static final String
      OZONE_RECON_METRICS_HTTP_CONNECTION_REQUEST_TIMEOUT =
      "ozone.recon.metrics.http.connection.request.timeout";

  public static final String
      OZONE_RECON_METRICS_HTTP_CONNECTION_REQUEST_TIMEOUT_DEFAULT = "10s";

  public static final String OZONE_RECON_SCM_CONTAINER_THRESHOLD =
      "ozone.recon.scm.container.threshold";
  public static final int OZONE_RECON_SCM_CONTAINER_THRESHOLD_DEFAULT = 100;

  public static final String OZONE_RECON_SCM_SNAPSHOT_ENABLED =
      "ozone.recon.scm.snapshot.enabled";
  public static final boolean OZONE_RECON_SCM_SNAPSHOT_ENABLED_DEFAULT = true;

  public static final String OZONE_RECON_SCM_CONNECTION_TIMEOUT =
      "ozone.recon.scm.connection.timeout";
  public static final String OZONE_RECON_SCM_CONNECTION_TIMEOUT_DEFAULT = "5s";

  public static final String OZONE_RECON_SCM_CONNECTION_REQUEST_TIMEOUT =
      "ozone.recon.scm.connection.request.timeout";
  public static final String
      OZONE_RECON_SCM_CONNECTION_REQUEST_TIMEOUT_DEFAULT = "5s";

  public static final String OZONE_RECON_NSSUMMARY_FLUSH_TO_DB_MAX_THRESHOLD =
      "ozone.recon.nssummary.flush.db.max.threshold";

  public static final String
      OZONE_RECON_ORPHANKEYS_METADATA_FLUSH_TO_DB_MAX_THRESHOLD =
      "ozone.recon.orphankeys.metadata.flush.db.max.threshold";

  public static final long
      OZONE_RECON_NSSUMMARY_FLUSH_TO_DB_MAX_THRESHOLD_DEFAULT = 150 * 1000L;

<<<<<<< HEAD
  public static final long
      OZONE_RECON_ORPHANKEYS_METADATA_FLUSH_TO_DB_MAX_THRESHOLD_DEFAULT =
      150 * 1000L;
=======
  public static final String
      OZONE_RECON_CONTAINER_KEY_FLUSH_TO_DB_MAX_THRESHOLD =
      "ozone.recon.containerkey.flush.db.max.threshold";

  public static final long
      OZONE_RECON_CONTAINER_KEY_FLUSH_TO_DB_MAX_THRESHOLD_DEFAULT = 150 * 1000L;
>>>>>>> 0e7c7391

  public static final String OZONE_RECON_SCM_SNAPSHOT_TASK_INTERVAL_DELAY =
      "ozone.recon.scm.snapshot.task.interval.delay";

  public static final String OZONE_RECON_SCM_SNAPSHOT_TASK_INTERVAL_DEFAULT
      = "24h";

  public static final String OZONE_RECON_SCM_SNAPSHOT_TASK_INITIAL_DELAY =
      "ozone.recon.scm.snapshot.task.initial.delay";

  public static final String
      OZONE_RECON_SCM_SNAPSHOT_TASK_INITIAL_DELAY_DEFAULT = "1m";
  /**
   * Private constructor for utility class.
   */
  private ReconServerConfigKeys() {
  }
}<|MERGE_RESOLUTION|>--- conflicted
+++ resolved
@@ -154,18 +154,16 @@
   public static final long
       OZONE_RECON_NSSUMMARY_FLUSH_TO_DB_MAX_THRESHOLD_DEFAULT = 150 * 1000L;
 
-<<<<<<< HEAD
   public static final long
       OZONE_RECON_ORPHANKEYS_METADATA_FLUSH_TO_DB_MAX_THRESHOLD_DEFAULT =
       150 * 1000L;
-=======
+
   public static final String
       OZONE_RECON_CONTAINER_KEY_FLUSH_TO_DB_MAX_THRESHOLD =
       "ozone.recon.containerkey.flush.db.max.threshold";
 
   public static final long
       OZONE_RECON_CONTAINER_KEY_FLUSH_TO_DB_MAX_THRESHOLD_DEFAULT = 150 * 1000L;
->>>>>>> 0e7c7391
 
   public static final String OZONE_RECON_SCM_SNAPSHOT_TASK_INTERVAL_DELAY =
       "ozone.recon.scm.snapshot.task.interval.delay";
