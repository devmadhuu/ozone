--- conflicted
+++ resolved
@@ -70,13 +70,10 @@
 import static org.jooq.impl.DSL.select;
 import static org.jooq.impl.DSL.using;
 
-<<<<<<< HEAD
+import org.apache.hadoop.ozone.OmUtils;
 import org.apache.hadoop.ozone.om.helpers.BucketLayout;
-=======
-import org.apache.hadoop.ozone.OmUtils;
 import org.apache.hadoop.ozone.om.helpers.OmKeyInfo;
 import org.apache.hadoop.ozone.recon.api.types.NSSummary;
->>>>>>> 3f1a7edf
 import org.apache.hadoop.ozone.recon.api.types.DUResponse;
 import org.apache.hadoop.ozone.recon.recovery.ReconOMMetadataManager;
 import org.apache.hadoop.ozone.recon.scm.ReconContainerReportQueue;
@@ -515,7 +512,11 @@
     return builder.build();
   }
 
-<<<<<<< HEAD
+  @VisibleForTesting
+  public static void setLogger(Logger logger) {
+    log = logger;
+  }
+
   /**
    * Return if all OMDB tables that will be used are initialized.
    * @return if tables are initialized
@@ -550,16 +551,11 @@
       Date date = sdf.parse(dateString);
       return date.getTime(); // Convert to epoch milliseconds
     } catch (ParseException parseException) {
-      LOG.error("Date parse exception for date: {} in format: {} -> {}", dateString, dateFormat, parseException);
+      log.error("Date parse exception for date: {} in format: {} -> {}", dateString, dateFormat, parseException);
       return Instant.now().toEpochMilli();
     } catch (Exception exception) {
-      LOG.error("Unexpected error while parsing date: {} in format: {}", dateString, dateFormat);
+      log.error("Unexpected error while parsing date: {} in format: {}", dateString, dateFormat);
       return Instant.now().toEpochMilli();
     }
-=======
-  @VisibleForTesting
-  public static void setLogger(Logger logger) {
-    log = logger;
->>>>>>> 3f1a7edf
   }
 }