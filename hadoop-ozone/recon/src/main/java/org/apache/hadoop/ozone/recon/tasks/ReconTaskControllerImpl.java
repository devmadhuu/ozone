--- conflicted
+++ resolved
@@ -158,34 +158,20 @@
   }
 
   @Override
-<<<<<<< HEAD
   public synchronized void reInitializeTasks(ReconOMMetadataManager omMetadataManager,
                                              Map<String, ReconOmTask> reconOmTaskMap) {
-    Collection<NamedCallableTask<Pair<String, Boolean>>> tasks = new ArrayList<>();
+    Collection<NamedCallableTask<ReconOmTask.TaskResult>> tasks = new ArrayList<>();
     Map<String, ReconOmTask> localReconOmTaskMap = reconOmTaskMap;
     if (null == reconOmTaskMap) {
       localReconOmTaskMap = reconOmTasks;
     }
     ReconConstants.resetTableTruncatedFlags();
+
     localReconOmTaskMap.values().forEach(task -> {
       ReconTaskStatusUpdater taskStatusUpdater = taskStatusUpdaterManager.getTaskStatusUpdater(task.getTaskName());
       taskStatusUpdater.recordRunStart();
       tasks.add(new NamedCallableTask<>(task.getTaskName(), () -> task.reprocess(omMetadataManager)));
     });
-=======
-  public synchronized void reInitializeTasks(ReconOMMetadataManager omMetadataManager) {
-    Collection<NamedCallableTask<ReconOmTask.TaskResult>> tasks = new ArrayList<>();
-    ReconConstants.resetTableTruncatedFlags();
-    for (Map.Entry<String, ReconOmTask> taskEntry :
-        reconOmTasks.entrySet()) {
-      ReconOmTask task = taskEntry.getValue();
-      ReconTaskStatusUpdater taskStatusUpdater =
-          taskStatusUpdaterManager.getTaskStatusUpdater(task.getTaskName());
-      taskStatusUpdater.recordRunStart();
-      tasks.add(new NamedCallableTask<>(task.getTaskName(),
-          () -> task.reprocess(omMetadataManager)));
-    }
->>>>>>> e2bf5998
 
     try {
       CompletableFuture.allOf(tasks.stream()
