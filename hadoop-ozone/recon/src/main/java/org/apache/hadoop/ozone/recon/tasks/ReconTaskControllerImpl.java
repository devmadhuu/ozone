/*
 * Licensed to the Apache Software Foundation (ASF) under one
 * or more contributor license agreements.  See the NOTICE file
 * distributed with this work for additional information
 * regarding copyright ownership.  The ASF licenses this file
 * to you under the Apache License, Version 2.0 (the
 * "License"); you may not use this file except in compliance
 * with the License.  You may obtain a copy of the License at
 * <p>
 * http://www.apache.org/licenses/LICENSE-2.0
 * <p>
 * Unless required by applicable law or agreed to in writing, software
 * distributed under the License is distributed on an "AS IS" BASIS,
 * WITHOUT WARRANTIES OR CONDITIONS OF ANY KIND, either express or implied.
 * See the License for the specific language governing permissions and
 * limitations under the License.
 */

package org.apache.hadoop.ozone.recon.tasks;

import static org.apache.hadoop.ozone.recon.ReconServerConfigKeys.OZONE_RECON_TASK_THREAD_COUNT_DEFAULT;
import static org.apache.hadoop.ozone.recon.ReconServerConfigKeys.OZONE_RECON_TASK_THREAD_COUNT_KEY;

import java.util.ArrayList;
import java.util.Collection;
import java.util.HashMap;
import java.util.List;
import java.util.Map;
import java.util.Set;
import java.util.concurrent.Callable;
import java.util.concurrent.CancellationException;
import java.util.concurrent.CompletableFuture;
import java.util.concurrent.CompletionException;
import java.util.concurrent.ExecutorService;
import java.util.concurrent.Executors;
import java.util.concurrent.atomic.AtomicInteger;
import java.util.stream.Collectors;

import com.google.common.util.concurrent.ThreadFactoryBuilder;
import org.apache.commons.lang3.tuple.ImmutablePair;
import org.apache.commons.lang3.tuple.Pair;
import org.apache.hadoop.hdds.conf.OzoneConfiguration;
import org.apache.hadoop.ozone.om.OMMetadataManager;
import org.apache.hadoop.ozone.recon.recovery.ReconOMMetadataManager;
import org.apache.hadoop.ozone.recon.tasks.types.NamedCallableTask;
import org.apache.hadoop.ozone.recon.tasks.types.TaskExecutionException;
import org.apache.hadoop.ozone.recon.tasks.updater.ReconTaskStatusUpdater;
import org.apache.hadoop.ozone.recon.tasks.updater.ReconTaskStatusUpdaterManager;
import org.slf4j.Logger;
import org.slf4j.LoggerFactory;

import com.google.inject.Inject;

/**
 * Implementation of ReconTaskController.
 */
public class ReconTaskControllerImpl implements ReconTaskController {

  private static final Logger LOG =
      LoggerFactory.getLogger(ReconTaskControllerImpl.class);

  private Map<String, ReconOmTask> reconOmTasks;
  private ExecutorService executorService;
  private final int threadCount;
  private Map<String, AtomicInteger> taskFailureCounter = new HashMap<>();
  private static final int TASK_FAILURE_THRESHOLD = 2;
  private final ReconTaskStatusUpdaterManager taskStatusUpdaterManager;

  @Inject
  public ReconTaskControllerImpl(OzoneConfiguration configuration,
                                 Set<ReconOmTask> tasks,
                                 ReconTaskStatusUpdaterManager taskStatusUpdaterManager) {
    reconOmTasks = new HashMap<>();
    threadCount = configuration.getInt(OZONE_RECON_TASK_THREAD_COUNT_KEY,
        OZONE_RECON_TASK_THREAD_COUNT_DEFAULT);
    this.taskStatusUpdaterManager = taskStatusUpdaterManager;
    for (ReconOmTask task : tasks) {
      registerTask(task);
    }
  }

  @Override
  public void registerTask(ReconOmTask task) {
    String taskName = task.getTaskName();
    LOG.info("Registered task {} with controller.", taskName);

    // Store task in Task Map.
    reconOmTasks.put(taskName, task);
    // Store Task in Task failure tracker.
    taskFailureCounter.put(taskName, new AtomicInteger(0));
  }

  /**
   * For every registered task, we try process step twice and then reprocess
   * once (if process failed twice) to absorb the events. If a task has failed
   * reprocess call more than 2 times across events, it is unregistered
   * (ignored).
   * @param events set of events
   */
  @Override
  public synchronized void consumeOMEvents(OMUpdateEventBatch events, OMMetadataManager omMetadataManager) {
    if (!events.isEmpty()) {
      Collection<NamedCallableTask<Pair<String, Boolean>>> tasks = new ArrayList<>();
      List<String> failedTasks = new ArrayList<>();
      for (Map.Entry<String, ReconOmTask> taskEntry :
          reconOmTasks.entrySet()) {
        ReconOmTask task = taskEntry.getValue();
        ReconTaskStatusUpdater taskStatusUpdater = taskStatusUpdaterManager.getTaskStatusUpdater(task.getTaskName());
        taskStatusUpdater.recordRunStart();
        // events passed to process method is no longer filtered
        tasks.add(new NamedCallableTask<>(task.getTaskName(), () -> task.process(events)));
      }
      processTasks(tasks, events, failedTasks);

<<<<<<< HEAD
    try {
      if (!events.isEmpty()) {
        Collection<Callable<Pair<String, Pair<Integer, Boolean>>>> tasks =
            new ArrayList<>();
        for (Map.Entry<String, ReconOmTask> taskEntry :
            reconOmTasks.entrySet()) {
          ReconOmTask task = taskEntry.getValue();
          // events passed to process method is no longer filtered
          tasks.add(() -> task.process(events, 0));
        }

        List<Future<Pair<String, Pair<Integer, Boolean>>>> results =
            executorService.invokeAll(tasks);
        List<Pair<String, Integer>>
            failedTasks = processTaskResults(results, events);

        // Retry
        List<Pair<String, Integer>> retryFailedTasks = new ArrayList<>();
        if (!failedTasks.isEmpty()) {
          tasks.clear();
          for (Pair<String, Integer> taskPair : failedTasks) {
            ReconOmTask task = reconOmTasks.get(taskPair.getLeft());
            // events passed to process method is no longer filtered
            tasks.add(() -> task.process(events, taskPair.getRight()));
          }
          results = executorService.invokeAll(tasks);
          retryFailedTasks = processTaskResults(results, events);
=======
      // Retry processing failed tasks
      List<String> retryFailedTasks = new ArrayList<>();
      if (!failedTasks.isEmpty()) {
        tasks.clear();
        for (String taskName : failedTasks) {
          ReconOmTask task = reconOmTasks.get(taskName);
          // events passed to process method is no longer filtered
          tasks.add(new NamedCallableTask<>(task.getTaskName(),
              () -> task.process(events)));
>>>>>>> ce82d123
        }
        processTasks(tasks, events, retryFailedTasks);
      }

<<<<<<< HEAD
        // Reprocess the failed tasks.
        if (!retryFailedTasks.isEmpty()) {
          Collection<Callable<Pair<String, Boolean>>> reprocessTasks =
              new ArrayList<>();
          for (Pair<String, Integer> taskPair : failedTasks) {
            ReconOmTask task = reconOmTasks.get(taskPair.getLeft());
            reprocessTasks.add(() -> task.reprocess(omMetadataManager));
          }
          List<Future<Pair<String, Boolean>>> reprocessTaskResults =
              executorService.invokeAll(reprocessTasks);
          List<String> reprocessFailedTasks =
              processTaskResultsForReprocess(reprocessTaskResults, events);
          ignoreFailedTasks(reprocessFailedTasks);
=======
      // Reprocess the failed tasks.
      if (!retryFailedTasks.isEmpty()) {
        tasks.clear();
        for (String taskName : failedTasks) {
          ReconOmTask task = reconOmTasks.get(taskName);
          tasks.add(new NamedCallableTask<>(task.getTaskName(), () -> task.reprocess(omMetadataManager)));
>>>>>>> ce82d123
        }
        List<String> reprocessFailedTasks = new ArrayList<>();
        processTasks(tasks, events, reprocessFailedTasks);
        ignoreFailedTasks(reprocessFailedTasks);
      }
    }
  }

  /**
   * Ignore tasks that failed reprocess step more than threshold times.
   * @param failedTasks list of failed tasks.
   */
  private void ignoreFailedTasks(List<String> failedTasks) {
    for (String taskName : failedTasks) {
      LOG.info("Reprocess step failed for task {}.", taskName);
      if (taskFailureCounter.get(taskName).incrementAndGet() >
          TASK_FAILURE_THRESHOLD) {
        LOG.info("Ignoring task since it failed retry and " +
            "reprocess more than {} times.", TASK_FAILURE_THRESHOLD);
        reconOmTasks.remove(taskName);
      }
    }
  }

  @Override
  public synchronized void reInitializeTasks(ReconOMMetadataManager omMetadataManager) {
    Collection<NamedCallableTask<Pair<String, Boolean>>> tasks = new ArrayList<>();
    for (Map.Entry<String, ReconOmTask> taskEntry :
        reconOmTasks.entrySet()) {
      ReconOmTask task = taskEntry.getValue();
      ReconTaskStatusUpdater taskStatusUpdater = taskStatusUpdaterManager.getTaskStatusUpdater(task.getTaskName());
      taskStatusUpdater.recordRunStart();
      tasks.add(new NamedCallableTask<>(task.getTaskName(), () -> task.reprocess(omMetadataManager)));
    }

    try {
      CompletableFuture.allOf(tasks.stream()
          .map(task -> CompletableFuture.supplyAsync(() -> {
            try {
              return task.call();
            } catch (Exception e) {
              if (e instanceof InterruptedException) {
                Thread.currentThread().interrupt();
              }
              // Wrap the exception with the task name
              throw new TaskExecutionException(task.getTaskName(), e);
            }
          }, executorService).thenAccept(result -> {
            String taskName = result.getLeft();
            ReconTaskStatusUpdater taskStatusUpdater = taskStatusUpdaterManager.getTaskStatusUpdater(taskName);
            if (!result.getRight()) {
              LOG.error("Init failed for task {}.", taskName);
              taskStatusUpdater.setLastTaskRunStatus(-1);
            } else {
              taskStatusUpdater.setLastTaskRunStatus(0);
              taskStatusUpdater.setLastUpdatedSeqNumber(omMetadataManager.getLastSequenceNumberFromDB());
            }
            taskStatusUpdater.recordRunCompletion();
          }).exceptionally(ex -> {
            LOG.error("Task failed with exception: ", ex);
            if (ex.getCause() instanceof TaskExecutionException) {
              TaskExecutionException taskEx = (TaskExecutionException) ex.getCause();
              String taskName = taskEx.getTaskName();
              LOG.error("The above error occurred while trying to execute task: {}", taskName);

              ReconTaskStatusUpdater taskStatusUpdater = taskStatusUpdaterManager.getTaskStatusUpdater(taskName);
              taskStatusUpdater.setLastTaskRunStatus(-1);
              taskStatusUpdater.recordRunCompletion();
            }
            return null;
          })).toArray(CompletableFuture[]::new)).join();
    } catch (CompletionException ce) {
      LOG.error("Completing all tasks failed with exception ", ce);
    } catch (CancellationException ce) {
      LOG.error("Some tasks were cancelled with exception", ce);
    }
  }

  @Override
  public Map<String, ReconOmTask> getRegisteredTasks() {
    return reconOmTasks;
  }

  @Override
  public synchronized void start() {
    LOG.info("Starting Recon Task Controller.");
    executorService = Executors.newFixedThreadPool(threadCount,
        new ThreadFactoryBuilder().setNameFormat("ReconTaskThread-%d")
            .build());
  }

  @Override
  public synchronized void stop() {
    LOG.info("Stopping Recon Task Controller.");
    if (this.executorService != null) {
      this.executorService.shutdownNow();
    }
  }

  /**
<<<<<<< HEAD
   * Wait on results of all tasks.
   *
   * @param results Set of Futures.
   * @param events  Events.
   * @return List of failed task names with their seek position
   * @throws ExecutionException   execution Exception
   * @throws InterruptedException Interrupted Exception
   */
  private List<Pair<String, Integer>> processTaskResults(
      List<Future<Pair<String, Pair<Integer, Boolean>>>>
          results,
      OMUpdateEventBatch events)
      throws ExecutionException, InterruptedException {
    List<Pair<String, Integer>> failedTasks = new ArrayList<>();
    for (Future<Pair<String, Pair<Integer, Boolean>>> f : results) {
      String taskName = f.get().getLeft();
      Pair<Integer, Boolean> right = f.get().getRight();
      if (!right.getRight()) {
        LOG.info("Failed task : {}", taskName);
        failedTasks.add(new ImmutablePair<>(taskName, right.getLeft()));
      } else {
        taskFailureCounter.get(taskName).set(0);
        storeLastCompletedTransaction(taskName, events.getLastSequenceNumber());
      }
    }
    return failedTasks;
  }

  /**
   * Wait on results of all tasks.
   * @param results Set of Futures.
   * @param events Events.
   * @return List of failed task names
   * @throws ExecutionException execution Exception
   * @throws InterruptedException Interrupted Exception
   */
  private List<String> processTaskResultsForReprocess(
      List<Future<Pair<String, Boolean>>>
          results,
      OMUpdateEventBatch events)
      throws ExecutionException, InterruptedException {
    List<String> failedTasks = new ArrayList<>();
    for (Future<Pair<String, Boolean>> f : results) {
      String taskName = f.get().getLeft();
      if (!f.get().getRight()) {
        LOG.info("Failed reprocessing of task : {}", taskName);
        failedTasks.add(f.get().getLeft());
      } else {
        taskFailureCounter.get(taskName).set(0);
        storeLastCompletedTransaction(taskName, events.getLastSequenceNumber());
      }
=======
   * For a given list of {@link Callable} tasks process them and add any failed task to the provided list.
   * The tasks are executed in parallel, but will wait for the tasks to complete i.e. the longest
   * time taken by this method will be the time taken by the longest task in the list.
   * @param tasks       A list of tasks to execute.
   * @param events      A batch of {@link OMUpdateEventBatch} events to fetch sequence number of last event in batch.
   * @param failedTasks Reference of the list to which we want to add the failed tasks for retry/reprocessing
   */
  private void processTasks(Collection<NamedCallableTask<Pair<String, Boolean>>> tasks,
                            OMUpdateEventBatch events, List<String> failedTasks) {
    List<CompletableFuture<Void>> futures = tasks.stream()
        .map(task -> CompletableFuture.supplyAsync(() -> {
          try {
            return task.call();
          } catch (Exception e) {
            if (e instanceof InterruptedException) {
              Thread.currentThread().interrupt();
            }
            // Wrap the exception with the task name
            throw new TaskExecutionException(task.getTaskName(), e);
          }
        }, executorService).thenAccept(result -> {
          String taskName = result.getLeft();
          ReconTaskStatusUpdater taskStatusUpdater = taskStatusUpdaterManager.getTaskStatusUpdater(taskName);
          if (!result.getRight()) {
            LOG.error("Task {} failed", taskName);
            failedTasks.add(result.getLeft());
            taskStatusUpdater.setLastTaskRunStatus(-1);
          } else {
            taskFailureCounter.get(taskName).set(0);
            taskStatusUpdater.setLastTaskRunStatus(0);
            taskStatusUpdater.setLastUpdatedSeqNumber(events.getLastSequenceNumber());
          }
          taskStatusUpdater.recordRunCompletion();
        }).exceptionally(ex -> {
          LOG.error("Task failed with exception: ", ex);
          if (ex.getCause() instanceof TaskExecutionException) {
            TaskExecutionException taskEx = (TaskExecutionException) ex.getCause();
            String taskName = taskEx.getTaskName();
            LOG.error("The above error occurred while trying to execute task: {}", taskName);

            ReconTaskStatusUpdater taskStatusUpdater = taskStatusUpdaterManager.getTaskStatusUpdater(taskName);
            taskStatusUpdater.setLastTaskRunStatus(-1);
            taskStatusUpdater.recordRunCompletion();
          }
          return null;
        })).collect(Collectors.toList());

    try {
      CompletableFuture.allOf(futures.toArray(new CompletableFuture[0])).join();
    } catch (CompletionException ce) {
      LOG.error("Completing all tasks failed with exception ", ce);
    } catch (CancellationException ce) {
      LOG.error("Some tasks were cancelled with exception", ce);
>>>>>>> ce82d123
    }
  }
}<|MERGE_RESOLUTION|>--- conflicted
+++ resolved
@@ -37,7 +37,6 @@
 import java.util.stream.Collectors;
 
 import com.google.common.util.concurrent.ThreadFactoryBuilder;
-import org.apache.commons.lang3.tuple.ImmutablePair;
 import org.apache.commons.lang3.tuple.Pair;
 import org.apache.hadoop.hdds.conf.OzoneConfiguration;
 import org.apache.hadoop.ozone.om.OMMetadataManager;
@@ -112,35 +111,6 @@
       }
       processTasks(tasks, events, failedTasks);
 
-<<<<<<< HEAD
-    try {
-      if (!events.isEmpty()) {
-        Collection<Callable<Pair<String, Pair<Integer, Boolean>>>> tasks =
-            new ArrayList<>();
-        for (Map.Entry<String, ReconOmTask> taskEntry :
-            reconOmTasks.entrySet()) {
-          ReconOmTask task = taskEntry.getValue();
-          // events passed to process method is no longer filtered
-          tasks.add(() -> task.process(events, 0));
-        }
-
-        List<Future<Pair<String, Pair<Integer, Boolean>>>> results =
-            executorService.invokeAll(tasks);
-        List<Pair<String, Integer>>
-            failedTasks = processTaskResults(results, events);
-
-        // Retry
-        List<Pair<String, Integer>> retryFailedTasks = new ArrayList<>();
-        if (!failedTasks.isEmpty()) {
-          tasks.clear();
-          for (Pair<String, Integer> taskPair : failedTasks) {
-            ReconOmTask task = reconOmTasks.get(taskPair.getLeft());
-            // events passed to process method is no longer filtered
-            tasks.add(() -> task.process(events, taskPair.getRight()));
-          }
-          results = executorService.invokeAll(tasks);
-          retryFailedTasks = processTaskResults(results, events);
-=======
       // Retry processing failed tasks
       List<String> retryFailedTasks = new ArrayList<>();
       if (!failedTasks.isEmpty()) {
@@ -150,33 +120,16 @@
           // events passed to process method is no longer filtered
           tasks.add(new NamedCallableTask<>(task.getTaskName(),
               () -> task.process(events)));
->>>>>>> ce82d123
         }
         processTasks(tasks, events, retryFailedTasks);
       }
 
-<<<<<<< HEAD
-        // Reprocess the failed tasks.
-        if (!retryFailedTasks.isEmpty()) {
-          Collection<Callable<Pair<String, Boolean>>> reprocessTasks =
-              new ArrayList<>();
-          for (Pair<String, Integer> taskPair : failedTasks) {
-            ReconOmTask task = reconOmTasks.get(taskPair.getLeft());
-            reprocessTasks.add(() -> task.reprocess(omMetadataManager));
-          }
-          List<Future<Pair<String, Boolean>>> reprocessTaskResults =
-              executorService.invokeAll(reprocessTasks);
-          List<String> reprocessFailedTasks =
-              processTaskResultsForReprocess(reprocessTaskResults, events);
-          ignoreFailedTasks(reprocessFailedTasks);
-=======
       // Reprocess the failed tasks.
       if (!retryFailedTasks.isEmpty()) {
         tasks.clear();
         for (String taskName : failedTasks) {
           ReconOmTask task = reconOmTasks.get(taskName);
           tasks.add(new NamedCallableTask<>(task.getTaskName(), () -> task.reprocess(omMetadataManager)));
->>>>>>> ce82d123
         }
         List<String> reprocessFailedTasks = new ArrayList<>();
         processTasks(tasks, events, reprocessFailedTasks);
@@ -277,59 +230,6 @@
   }
 
   /**
-<<<<<<< HEAD
-   * Wait on results of all tasks.
-   *
-   * @param results Set of Futures.
-   * @param events  Events.
-   * @return List of failed task names with their seek position
-   * @throws ExecutionException   execution Exception
-   * @throws InterruptedException Interrupted Exception
-   */
-  private List<Pair<String, Integer>> processTaskResults(
-      List<Future<Pair<String, Pair<Integer, Boolean>>>>
-          results,
-      OMUpdateEventBatch events)
-      throws ExecutionException, InterruptedException {
-    List<Pair<String, Integer>> failedTasks = new ArrayList<>();
-    for (Future<Pair<String, Pair<Integer, Boolean>>> f : results) {
-      String taskName = f.get().getLeft();
-      Pair<Integer, Boolean> right = f.get().getRight();
-      if (!right.getRight()) {
-        LOG.info("Failed task : {}", taskName);
-        failedTasks.add(new ImmutablePair<>(taskName, right.getLeft()));
-      } else {
-        taskFailureCounter.get(taskName).set(0);
-        storeLastCompletedTransaction(taskName, events.getLastSequenceNumber());
-      }
-    }
-    return failedTasks;
-  }
-
-  /**
-   * Wait on results of all tasks.
-   * @param results Set of Futures.
-   * @param events Events.
-   * @return List of failed task names
-   * @throws ExecutionException execution Exception
-   * @throws InterruptedException Interrupted Exception
-   */
-  private List<String> processTaskResultsForReprocess(
-      List<Future<Pair<String, Boolean>>>
-          results,
-      OMUpdateEventBatch events)
-      throws ExecutionException, InterruptedException {
-    List<String> failedTasks = new ArrayList<>();
-    for (Future<Pair<String, Boolean>> f : results) {
-      String taskName = f.get().getLeft();
-      if (!f.get().getRight()) {
-        LOG.info("Failed reprocessing of task : {}", taskName);
-        failedTasks.add(f.get().getLeft());
-      } else {
-        taskFailureCounter.get(taskName).set(0);
-        storeLastCompletedTransaction(taskName, events.getLastSequenceNumber());
-      }
-=======
    * For a given list of {@link Callable} tasks process them and add any failed task to the provided list.
    * The tasks are executed in parallel, but will wait for the tasks to complete i.e. the longest
    * time taken by this method will be the time taken by the longest task in the list.
@@ -383,7 +283,6 @@
       LOG.error("Completing all tasks failed with exception ", ce);
     } catch (CancellationException ce) {
       LOG.error("Some tasks were cancelled with exception", ce);
->>>>>>> ce82d123
     }
   }
 }