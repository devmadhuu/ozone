--- conflicted
+++ resolved
@@ -159,12 +159,8 @@
 
   @Override
   public synchronized void reInitializeTasks(ReconOMMetadataManager omMetadataManager) {
-<<<<<<< HEAD
     Collection<NamedCallableTask<ReconOmTask.TaskResult>> tasks = new ArrayList<>();
-=======
-    Collection<NamedCallableTask<Pair<String, Boolean>>> tasks = new ArrayList<>();
     ReconConstants.resetTableTruncatedFlags();
->>>>>>> a2c5c8ea
     for (Map.Entry<String, ReconOmTask> taskEntry :
         reconOmTasks.entrySet()) {
       ReconOmTask task = taskEntry.getValue();
