--- conflicted
+++ resolved
@@ -80,15 +80,11 @@
           throws IOException;
 
   public abstract DUResponse getDuResponse(
-<<<<<<< HEAD
-      boolean listFile, boolean withReplica, boolean recursive, Stats stats)
-=======
-      boolean listFile, boolean withReplica, boolean sort)
->>>>>>> f295b8ef
+      boolean listFile, boolean withReplica, boolean sort, boolean recursive, Stats stats)
           throws IOException;
 
   public DUResponse getListKeysResponse(Stats stats, boolean recursive) throws IOException {
-    return getDuResponse(true, true, recursive, stats);
+    return getDuResponse(true, true, false, recursive, stats);
   }
 
   public abstract QuotaUsageResponse getQuotaResponse()
