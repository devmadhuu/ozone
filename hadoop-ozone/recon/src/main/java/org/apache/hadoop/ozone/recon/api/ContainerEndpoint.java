--- conflicted
+++ resolved
@@ -489,11 +489,6 @@
     return blockIds;
   }
 
-<<<<<<< HEAD
-  private BucketLayout getBucketLayout() {
-    return BucketLayout.DEFAULT;
-  }
-
   @GET
   @Path("/mismatch")
   public Response getContainerMisMatchInsights() {
@@ -573,6 +568,4 @@
     }
     return Response.ok(containerDiscrepancyInfoList).build();
   }
-=======
->>>>>>> 4dfe040a
 }