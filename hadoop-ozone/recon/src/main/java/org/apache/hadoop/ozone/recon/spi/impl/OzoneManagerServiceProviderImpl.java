--- conflicted
+++ resolved
@@ -467,15 +467,12 @@
       // RocksDB.
       reconContext.updateHealthStatus(new AtomicBoolean(true));
       reconContext.getErrors().remove(ReconContext.ErrorCode.GET_OM_DB_SNAPSHOT_FAILED);
-
       return new RocksDBCheckpoint(untarredDbDir);
-
     } catch (IOException e) {
       LOG.error("Unable to obtain Ozone Manager DB Snapshot.", e);
       reconContext.updateHealthStatus(new AtomicBoolean(false));
       reconContext.updateErrors(ReconContext.ErrorCode.GET_OM_DB_SNAPSHOT_FAILED);
     }
-
     return null;
   }
 
@@ -826,16 +823,9 @@
   public OzoneManagerSyncMetrics getMetrics() {
     return metrics;
   }
-<<<<<<< HEAD
-
-  public static Logger getLogger() {
-    return LOG;
-  }
 
   @VisibleForTesting
   public TarExtractor getTarExtractor() {
     return tarExtractor;
   }
-=======
->>>>>>> cdab4eb4
 }
