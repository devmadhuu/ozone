/**
 * Licensed to the Apache Software Foundation (ASF) under one
 * or more contributor license agreements.  See the NOTICE file
 * distributed with this work for additional information
 * regarding copyright ownership.  The ASF licenses this file
 * to you under the Apache License, Version 2.0 (the
 * "License"); you may not use this file except in compliance
 * with the License.  You may obtain a copy of the License at
 * <p>
 * http://www.apache.org/licenses/LICENSE-2.0
 * <p>
 * Unless required by applicable law or agreed to in writing, software
 * distributed under the License is distributed on an "AS IS" BASIS,
 * WITHOUT WARRANTIES OR CONDITIONS OF ANY KIND, either express or implied.
 * See the License for the specific language governing permissions and
 * limitations under the License.
 */

package org.apache.hadoop.ozone.om.request.s3.multipart;

import java.io.IOException;
import java.util.Iterator;
import java.util.Map;

import com.google.common.base.Optional;
import org.apache.hadoop.ozone.om.helpers.OmBucketInfo;
import org.apache.hadoop.ozone.om.ratis.utils.OzoneManagerDoubleBufferHelper;
import org.apache.hadoop.ozone.om.request.util.OmResponseUtil;
import org.apache.hadoop.ozone.security.acl.IAccessAuthorizer;
import org.apache.hadoop.ozone.security.acl.OzoneObj;
import org.slf4j.Logger;
import org.slf4j.LoggerFactory;

import org.apache.hadoop.ozone.audit.OMAction;
import org.apache.hadoop.ozone.om.OMMetadataManager;
import org.apache.hadoop.ozone.om.OzoneManager;
import org.apache.hadoop.ozone.om.exceptions.OMException;
import org.apache.hadoop.ozone.om.helpers.OmKeyInfo;
import org.apache.hadoop.ozone.om.helpers.OmMultipartKeyInfo;
import org.apache.hadoop.ozone.om.request.key.OMKeyRequest;
import org.apache.hadoop.ozone.om.response.OMClientResponse;
import org.apache.hadoop.ozone.om.response.s3.multipart
    .S3MultipartUploadAbortResponse;
import org.apache.hadoop.ozone.protocol.proto.OzoneManagerProtocolProtos;
import org.apache.hadoop.ozone.protocol.proto.OzoneManagerProtocolProtos.KeyArgs;
import org.apache.hadoop.ozone.protocol.proto.OzoneManagerProtocolProtos.MultipartUploadAbortRequest;
import org.apache.hadoop.ozone.protocol.proto.OzoneManagerProtocolProtos.MultipartUploadAbortResponse;
import org.apache.hadoop.ozone.protocol.proto.OzoneManagerProtocolProtos.OMRequest;
import org.apache.hadoop.ozone.protocol.proto.OzoneManagerProtocolProtos.OMResponse;
import org.apache.hadoop.ozone.protocol.proto.OzoneManagerProtocolProtos.PartKeyInfo;
import org.apache.hadoop.util.Time;
import org.apache.hadoop.hdds.utils.db.cache.CacheKey;
import org.apache.hadoop.hdds.utils.db.cache.CacheValue;

import static org.apache.hadoop.ozone.om.lock.OzoneManagerLock.Resource.BUCKET_LOCK;
import static org.apache.hadoop.ozone.protocol.proto.OzoneManagerProtocolProtos.Type.AbortMultiPartUpload;

/**
 * Handles Abort of multipart upload request.
 */
public class S3MultipartUploadAbortRequest extends OMKeyRequest {

  private static final Logger LOG =
      LoggerFactory.getLogger(S3MultipartUploadAbortRequest.class);

  public S3MultipartUploadAbortRequest(OMRequest omRequest) {
    super(omRequest);
  }

  @Override
  public OMRequest preExecute(OzoneManager ozoneManager) throws IOException {
    KeyArgs keyArgs =
        getOmRequest().getAbortMultiPartUploadRequest().getKeyArgs();

    return getOmRequest().toBuilder().setAbortMultiPartUploadRequest(
        getOmRequest().getAbortMultiPartUploadRequest().toBuilder()
            .setKeyArgs(keyArgs.toBuilder().setModificationTime(Time.now())
                .setKeyName(validateAndNormalizeKey(
                    ozoneManager.getEnableFileSystemPaths(),
                    keyArgs.getKeyName()))))
        .setUserInfo(getUserInfo()).build();

  }

  @Override
  public OMClientResponse validateAndUpdateCache(OzoneManager ozoneManager,
      long trxnLogIndex, OzoneManagerDoubleBufferHelper omDoubleBufferHelper) {

    MultipartUploadAbortRequest multipartUploadAbortRequest = getOmRequest()
        .getAbortMultiPartUploadRequest();
    OzoneManagerProtocolProtos.KeyArgs keyArgs = multipartUploadAbortRequest
        .getKeyArgs();
    Map<String, String> auditMap = buildKeyArgsAuditMap(keyArgs);

    String volumeName = keyArgs.getVolumeName();
    String bucketName = keyArgs.getBucketName();
    final String requestedVolume = volumeName;
    final String requestedBucket = bucketName;
    String keyName = keyArgs.getKeyName();

    ozoneManager.getMetrics().incNumAbortMultipartUploads();
    OMMetadataManager omMetadataManager = ozoneManager.getMetadataManager();
    boolean acquiredLock = false;
    IOException exception = null;
    OmMultipartKeyInfo multipartKeyInfo = null;
    String multipartKey = null;
    OMResponse.Builder omResponse = OmResponseUtil.getOMResponseBuilder(
        getOmRequest());
    OMClientResponse omClientResponse = null;
    Result result = null;
    OmBucketInfo omBucketInfo = null;
    try {
      keyArgs = resolveBucketLink(ozoneManager, keyArgs, auditMap);
      volumeName = keyArgs.getVolumeName();
      bucketName = keyArgs.getBucketName();

      // check acl
      checkKeyAcls(ozoneManager, volumeName, bucketName, keyName,
          IAccessAuthorizer.ACLType.WRITE, OzoneObj.ResourceType.KEY);

      acquiredLock =
          omMetadataManager.getLock().acquireWriteLock(BUCKET_LOCK,
              volumeName, bucketName);

      validateBucketAndVolume(omMetadataManager, volumeName, bucketName);

      multipartKey = omMetadataManager.getMultipartKey(
          volumeName, bucketName, keyName, keyArgs.getMultipartUploadID());

      String multipartOpenKey;
      try {
        multipartOpenKey =
            getMultipartOpenKey(keyArgs.getMultipartUploadID(), volumeName,
                bucketName, keyName, omMetadataManager);
      } catch (OMException ome) {
        throw new OMException(
            "Abort Multipart Upload Failed: volume: " + requestedVolume
                + ", bucket: " + requestedBucket + ", key: " + keyName, ome,
            OMException.ResultCodes.NO_SUCH_MULTIPART_UPLOAD_ERROR);
      }

      OmKeyInfo omKeyInfo =
          omMetadataManager.getOpenKeyTable().get(multipartOpenKey);
      omBucketInfo = getBucketInfo(omMetadataManager, volumeName, bucketName);

      // If there is no entry in openKeyTable, then there is no multipart
      // upload initiated for this key.
      if (omKeyInfo == null) {
        throw new OMException("Abort Multipart Upload Failed: volume: " +
            requestedVolume + "bucket: " + requestedBucket + "key: " + keyName,
            OMException.ResultCodes.NO_SUCH_MULTIPART_UPLOAD_ERROR);
      }

      multipartKeyInfo = omMetadataManager.getMultipartInfoTable()
          .get(multipartKey);
      multipartKeyInfo.setUpdateID(trxnLogIndex, ozoneManager.isRatisEnabled());

      // When abort uploaded key, we need to subtract the PartKey length from
      // the volume usedBytes.
      long quotaReleased = 0;
      int keyFactor = omKeyInfo.getReplicationConfig().getRequiredNodes();
      Iterator iter =
          multipartKeyInfo.getPartKeyInfoMap().entrySet().iterator();
      while(iter.hasNext()) {
        Map.Entry entry = (Map.Entry)iter.next();
        PartKeyInfo iterPartKeyInfo = (PartKeyInfo)entry.getValue();
        quotaReleased +=
            iterPartKeyInfo.getPartKeyInfo().getDataSize() * keyFactor;
      }
      omBucketInfo.incrUsedBytes(-quotaReleased);

      // Update cache of openKeyTable and multipartInfo table.
      // No need to add the cache entries to delete table, as the entries
      // in delete table are not used by any read/write operations.
      omMetadataManager.getOpenKeyTable().addCacheEntry(
          new CacheKey<>(multipartOpenKey),
          new CacheValue<>(Optional.absent(), trxnLogIndex));
      omMetadataManager.getMultipartInfoTable().addCacheEntry(
          new CacheKey<>(multipartKey),
          new CacheValue<>(Optional.absent(), trxnLogIndex));

      omClientResponse = getOmClientResponse(ozoneManager, multipartKeyInfo,
          multipartKey, multipartOpenKey, omResponse, omBucketInfo);

      result = Result.SUCCESS;
    } catch (IOException ex) {
      result = Result.FAILURE;
      exception = ex;
      omClientResponse = getOmClientResponse(exception, omResponse);
    } finally {
      addResponseToDoubleBuffer(trxnLogIndex, omClientResponse,
          omDoubleBufferHelper);
      if (acquiredLock) {
        omMetadataManager.getLock().releaseWriteLock(BUCKET_LOCK,
            volumeName, bucketName);
      }
    }

    // audit log
    auditLog(ozoneManager.getAuditLogger(), buildAuditMessage(
        OMAction.ABORT_MULTIPART_UPLOAD, auditMap,
        exception, getOmRequest().getUserInfo()));

    switch (result) {
    case SUCCESS:
      LOG.debug("Abort Multipart request is successfully completed for " +
              "KeyName {} in VolumeName/Bucket {}/{}", keyName, volumeName,
          bucketName);
      break;
    case FAILURE:
      ozoneManager.getMetrics().incNumAbortMultipartUploadFails();
      LOG.error("Abort Multipart request is failed for KeyName {} in " +
              "VolumeName/Bucket {}/{}", keyName, volumeName, bucketName,
          exception);
      break;
    default:
      LOG.error("Unrecognized Result for S3MultipartUploadAbortRequest: {}",
          multipartUploadAbortRequest);
    }

    return omClientResponse;
  }

<<<<<<< HEAD
  public static String getRequestType() {
    return AbortMultiPartUpload.name();
=======
  protected OMClientResponse getOmClientResponse(IOException exception,
      OMResponse.Builder omResponse) {

    return new S3MultipartUploadAbortResponse(createErrorOMResponse(omResponse,
            exception));
  }

  protected OMClientResponse getOmClientResponse(OzoneManager ozoneManager,
      OmMultipartKeyInfo multipartKeyInfo, String multipartKey,
      String multipartOpenKey, OMResponse.Builder omResponse,
      OmBucketInfo omBucketInfo) {

    OMClientResponse omClientResponse = new S3MultipartUploadAbortResponse(
        omResponse.setAbortMultiPartUploadResponse(
            MultipartUploadAbortResponse.newBuilder()).build(), multipartKey,
        multipartOpenKey, multipartKeyInfo, ozoneManager.isRatisEnabled(),
        omBucketInfo.copyObject());
    return omClientResponse;
  }

  protected String getMultipartOpenKey(String multipartUploadID,
      String volumeName, String bucketName, String keyName,
      OMMetadataManager omMetadataManager) throws IOException {

    String multipartKey = omMetadataManager.getMultipartKey(
        volumeName, bucketName, keyName, multipartUploadID);
    return multipartKey;
>>>>>>> 159fb248
  }
}<|MERGE_RESOLUTION|>--- conflicted
+++ resolved
@@ -53,7 +53,6 @@
 import org.apache.hadoop.hdds.utils.db.cache.CacheValue;
 
 import static org.apache.hadoop.ozone.om.lock.OzoneManagerLock.Resource.BUCKET_LOCK;
-import static org.apache.hadoop.ozone.protocol.proto.OzoneManagerProtocolProtos.Type.AbortMultiPartUpload;
 
 /**
  * Handles Abort of multipart upload request.
@@ -221,10 +220,6 @@
     return omClientResponse;
   }
 
-<<<<<<< HEAD
-  public static String getRequestType() {
-    return AbortMultiPartUpload.name();
-=======
   protected OMClientResponse getOmClientResponse(IOException exception,
       OMResponse.Builder omResponse) {
 
@@ -252,6 +247,5 @@
     String multipartKey = omMetadataManager.getMultipartKey(
         volumeName, bucketName, keyName, multipartUploadID);
     return multipartKey;
->>>>>>> 159fb248
   }
 }