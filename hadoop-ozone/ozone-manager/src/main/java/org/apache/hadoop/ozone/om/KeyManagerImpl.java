--- conflicted
+++ resolved
@@ -615,18 +615,10 @@
     // underlying table using an iterator. That automatically creates a
     // snapshot of the data, so we don't need these locks at a higher level
     // when we iterate.
-
-<<<<<<< HEAD
     startKey = OMClientRequest
         .validateAndNormalizeKey(enableFileSystemPaths, startKey, omBucketInfo.getBucketLayout());
     keyPrefix = OMClientRequest
         .validateAndNormalizeKey(enableFileSystemPaths, keyPrefix, omBucketInfo.getBucketLayout());
-=======
-    if (enableFileSystemPaths && omBucketInfo.getBucketLayout() == BucketLayout.LEGACY) {
-      startKey = OmUtils.normalizeKey(startKey, true);
-      keyPrefix = OmUtils.normalizeKey(keyPrefix, true);
-    }
->>>>>>> 2b49a545
 
     ListKeysResult listKeysResult =
         metadataManager.listKeys(volumeName, bucketName, startKey, keyPrefix,
