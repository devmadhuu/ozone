/**
 * Licensed to the Apache Software Foundation (ASF) under one or more
 * contributor license agreements.  See the NOTICE file distributed with this
 * work for additional information regarding copyright ownership.  The ASF
 * licenses this file to you under the Apache License, Version 2.0 (the
 * "License"); you may not use this file except in compliance with the License.
 * You may obtain a copy of the License at
 * <p>
 * http://www.apache.org/licenses/LICENSE-2.0
 * <p>
 * Unless required by applicable law or agreed to in writing, software
 * distributed under the License is distributed on an "AS IS" BASIS,WITHOUT
 * WARRANTIES OR CONDITIONS OF ANY KIND, either express or implied. See the
 * License for the specific language governing permissions and limitations under
 * the License.
 */

package org.apache.hadoop.ozone.om;

import org.apache.hadoop.hdds.conf.OzoneConfiguration;
import org.apache.hadoop.security.authentication.client.AuthenticationException;
import org.junit.After;
import org.junit.Before;
import org.junit.Test;
import java.io.ByteArrayOutputStream;
import java.io.IOException;
import java.io.PrintStream;
import java.io.UnsupportedEncodingException;
import java.util.regex.Matcher;
import java.util.regex.Pattern;

import static java.nio.charset.StandardCharsets.UTF_8;
import static org.junit.Assert.*;

/**
 * This class is used to test the CLI provided by OzoneManagerStarter, which is
 * used to start and init the OzoneManager. The calls to the Ozone Manager are
 * mocked so the tests only validate the CLI calls the correct methods are
 * invoked.
 */
public class TestOzoneManagerStarter {

  private final ByteArrayOutputStream outContent = new ByteArrayOutputStream();
  private final ByteArrayOutputStream errContent = new ByteArrayOutputStream();
  private final PrintStream originalOut = System.out;
  private final PrintStream originalErr = System.err;
  private static final String DEFAULT_ENCODING = UTF_8.name();

  private MockOMStarter mock;

  @Before
  public void setUpStreams() throws UnsupportedEncodingException {
    System.setOut(new PrintStream(outContent, false, DEFAULT_ENCODING));
    System.setErr(new PrintStream(errContent, false, DEFAULT_ENCODING));
    mock = new MockOMStarter();
  }

  @After
  public void restoreStreams() {
    System.setOut(originalOut);
    System.setErr(originalErr);
  }

  @Test
  public void testCallsStartWhenServerStarted() throws Exception {
    executeCommand();
    assertTrue(mock.startCalled);
  }

  @Test
  public void testExceptionThrownWhenStartFails() throws Exception {
    mock.throwOnStart = true;
    try {
      executeCommand();
      fail("Exception should have been thrown");
    } catch (Exception e) {
      assertTrue(true);
    }
  }

  @Test
  public void testStartNotCalledWithInvalidParam() throws Exception {
    executeCommand("--invalid");
    assertFalse(mock.startCalled);
  }

  @Test
  public void testPassingInitSwitchCallsInit() {
    executeCommand("--init");
    assertTrue(mock.initCalled);
  }

  @Test
  public void testInitSwitchWithInvalidParamDoesNotRun() {
    executeCommand("--init", "--invalid");
    assertFalse(mock.initCalled);
  }

  @Test
  public void testUnSuccessfulInitThrowsException() {
    mock.throwOnInit = true;
    try {
      executeCommand("--init");
      fail("Exception show have been thrown");
    } catch (Exception e) {
      assertTrue(true);
    }
  }

  @Test
  public void testInitThatReturnsFalseThrowsException() {
    mock.initStatus = false;
    try {
      executeCommand("--init");
      fail("Exception show have been thrown");
    } catch (Exception e) {
      assertTrue(true);
    }
  }

  @Test
<<<<<<< HEAD
  public void testCallsStartAndCancelPrepareWithUpgradeFlag() {
    executeCommand("--upgrade");
    assertTrue(mock.startAndCancelPrepareCalled);
  }

  @Test
  public void testUnsuccessfulUpgradeThrowsException() {
    mock.throwOnStartAndCancelPrepare = true;
    try {
      executeCommand("--upgrade");
      fail("Exception show have been thrown");
    } catch (Exception e) {
      assertTrue(true);
    }
  }

  @Test
  public void testUsagePrintedOnInvalidInput() {
=======
  public void testUsagePrintedOnInvalidInput()
      throws UnsupportedEncodingException {
>>>>>>> 375da4d2
    executeCommand("--invalid");
    Pattern p = Pattern.compile("^Unknown option:.*--invalid.*\nUsage");
    Matcher m = p.matcher(errContent.toString(DEFAULT_ENCODING));
    assertTrue(m.find());
  }

  private void executeCommand(String... args) {
    new OzoneManagerStarter(mock).execute(args);
  }

  static class MockOMStarter implements OMStarterInterface {

    private boolean startCalled = false;
    private boolean initCalled = false;
    private boolean initStatus = true;
    private boolean throwOnStart = false;
    private boolean throwOnInit = false;
    private boolean startAndCancelPrepareCalled = false;
    private boolean throwOnStartAndCancelPrepare = false;

    @Override
    public void start(OzoneConfiguration conf) throws IOException,
        AuthenticationException {
      startCalled = true;
      if (throwOnStart) {
        throw new IOException("Simulated Exception");
      }
    }

    @Override
    public boolean init(OzoneConfiguration conf) throws IOException,
        AuthenticationException {
      initCalled = true;
      if (throwOnInit) {
        throw new IOException("Simulated Exception");
      }
      return initStatus;
    }

    @Override
    public void startAndCancelPrepare(OzoneConfiguration conf)
        throws IOException, AuthenticationException {
      startAndCancelPrepareCalled = true;
      if (throwOnStartAndCancelPrepare) {
        throw new IOException("Simulated Exception");
      }
    }
  }
}<|MERGE_RESOLUTION|>--- conflicted
+++ resolved
@@ -119,7 +119,6 @@
   }
 
   @Test
-<<<<<<< HEAD
   public void testCallsStartAndCancelPrepareWithUpgradeFlag() {
     executeCommand("--upgrade");
     assertTrue(mock.startAndCancelPrepareCalled);
@@ -137,11 +136,8 @@
   }
 
   @Test
-  public void testUsagePrintedOnInvalidInput() {
-=======
   public void testUsagePrintedOnInvalidInput()
       throws UnsupportedEncodingException {
->>>>>>> 375da4d2
     executeCommand("--invalid");
     Pattern p = Pattern.compile("^Unknown option:.*--invalid.*\nUsage");
     Matcher m = p.matcher(errContent.toString(DEFAULT_ENCODING));
