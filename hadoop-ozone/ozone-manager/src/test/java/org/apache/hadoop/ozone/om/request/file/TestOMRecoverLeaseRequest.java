/**
 * Licensed to the Apache Software Foundation (ASF) under one
 * or more contributor license agreements.  See the NOTICE file
 * distributed with this work for additional information
 * regarding copyright ownership.  The ASF licenses this file
 * to you under the Apache License, Version 2.0 (the
 * "License"); you may not use this file except in compliance
 * with the License.  You may obtain a copy of the License at
 * <p>
 * http://www.apache.org/licenses/LICENSE-2.0
 * <p>
 * Unless required by applicable law or agreed to in writing, software
 * distributed under the License is distributed on an "AS IS" BASIS,
 * WITHOUT WARRANTIES OR CONDITIONS OF ANY KIND, either express or implied.
 * See the License for the specific language governing permissions and
 * limitations under the License.
 */

package org.apache.hadoop.ozone.om.request.file;

import com.google.common.base.Preconditions;
import org.apache.hadoop.hdds.protocol.proto.HddsProtos;
import org.apache.hadoop.ozone.ClientVersion;
import org.apache.hadoop.ozone.OzoneConfigKeys;
import org.apache.hadoop.ozone.OzoneConsts;
import org.apache.hadoop.ozone.om.helpers.BucketLayout;
import org.apache.hadoop.ozone.om.helpers.KeyValueUtil;
import org.apache.hadoop.ozone.om.helpers.OmKeyArgs;
import org.apache.hadoop.ozone.om.helpers.OmKeyInfo;
import org.apache.hadoop.ozone.om.helpers.OmKeyLocationInfo;
import org.apache.hadoop.ozone.om.helpers.OmKeyLocationInfoGroup;
import org.apache.hadoop.ozone.om.helpers.OzoneFSUtils;
import org.apache.hadoop.ozone.om.request.OMRequestTestUtils;
import org.apache.hadoop.ozone.om.request.key.OMAllocateBlockRequestWithFSO;
import org.apache.hadoop.ozone.om.request.key.OMKeyCommitRequestWithFSO;
import org.apache.hadoop.ozone.om.request.key.TestOMKeyRequest;
import org.apache.hadoop.ozone.om.response.OMClientResponse;
import org.apache.hadoop.ozone.protocol.proto.OzoneManagerProtocolProtos;
import org.apache.hadoop.ozone.protocol.proto.OzoneManagerProtocolProtos.KeyLocation;
import org.apache.hadoop.ozone.protocol.proto.OzoneManagerProtocolProtos.KeyInfo;
import org.apache.hadoop.ozone.protocol.proto.OzoneManagerProtocolProtos.KeyArgs;
import org.apache.hadoop.ozone.protocol.proto.OzoneManagerProtocolProtos.OMRequest;
import org.apache.hadoop.ozone.protocol.proto.OzoneManagerProtocolProtos.RecoverLeaseRequest;
import org.apache.hadoop.ozone.protocol.proto.OzoneManagerProtocolProtos.RecoverLeaseResponse;
import org.apache.hadoop.ozone.protocol.proto.OzoneManagerProtocolProtos.CommitKeyRequest;
import org.apache.hadoop.ozone.protocol.proto.OzoneManagerProtocolProtos.OMResponse;
import org.apache.hadoop.ozone.protocol.proto.OzoneManagerProtocolProtos.AllocateBlockRequest;
import org.apache.hadoop.util.Time;
import jakarta.annotation.Nonnull;
import org.junit.jupiter.api.Test;
import org.junit.jupiter.params.ParameterizedTest;
import org.junit.jupiter.params.provider.ValueSource;

import java.io.IOException;
import java.util.ArrayList;
import java.util.List;
import java.util.UUID;
import java.util.stream.Collectors;

import static org.apache.hadoop.ozone.om.protocolPB.OzoneManagerProtocolClientSideTranslatorPB.setReplicationConfig;
import static org.junit.jupiter.api.Assertions.assertEquals;
import static org.junit.jupiter.api.Assertions.assertNotNull;
import static org.junit.jupiter.api.Assertions.assertNull;
<<<<<<< HEAD

=======
import static org.mockito.Mockito.any;
import static org.mockito.Mockito.anyString;
import static org.mockito.Mockito.when;
>>>>>>> 60bcdafa

/**
 * Tests OMRecoverLeaseRequest.
 */
public class TestOMRecoverLeaseRequest extends TestOMKeyRequest {

  private long parentId;
  private boolean forceRecovery = false;

  @Override
  public BucketLayout getBucketLayout() {
    return BucketLayout.FILE_SYSTEM_OPTIMIZED;
  }

  /**
   * Verify that RecoverLease request closes properly for an open file where
   * hsync was called .
   * @throws Exception
   */
  @Test
  public void testRecoverHsyncFile() throws Exception {
    populateNamespace(true, true, true, true);

    OMClientResponse omClientResponse = validateAndUpdateCache();
    OMResponse omResponse = omClientResponse.getOMResponse();
    assertEquals(OzoneManagerProtocolProtos.Status.OK, omResponse.getStatus());
    RecoverLeaseResponse recoverLeaseResponse = omResponse.getRecoverLeaseResponse();
    KeyInfo keyInfo = recoverLeaseResponse.getKeyInfo();
    assertNotNull(keyInfo);
    OmKeyInfo omKeyInfo = OmKeyInfo.getFromProtobuf(keyInfo);

    omClientResponse = validateAndUpdateCacheForCommit(getNewKeyArgs(omKeyInfo, 0));
    omResponse = omClientResponse.getOMResponse();
    assertEquals(OzoneManagerProtocolProtos.Status.OK, omResponse.getStatus());

    verifyTables(true, false);
  }

  /**
   * Verify that RecoverLease request is idempotent.
   * @throws Exception
   */
  @Test
  public void testInitStageIdempotent() throws Exception {
    populateNamespace(true, true, true, true);

    // call recovery first time
    OMClientResponse omClientResponse = validateAndUpdateCache();
    OMResponse omResponse = omClientResponse.getOMResponse();
    assertEquals(OzoneManagerProtocolProtos.Status.OK, omResponse.getStatus());
    RecoverLeaseResponse recoverLeaseResponse = omResponse.getRecoverLeaseResponse();
    KeyInfo keyInfo1 = recoverLeaseResponse.getKeyInfo();
    assertNotNull(keyInfo1);

    // call recovery second time
    omClientResponse = validateAndUpdateCache();
    omResponse = omClientResponse.getOMResponse();
    assertEquals(OzoneManagerProtocolProtos.Status.OK, omResponse.getStatus());
    recoverLeaseResponse = omResponse.getRecoverLeaseResponse();
    KeyInfo keyInfo2 = recoverLeaseResponse.getKeyInfo();
    assertNotNull(keyInfo2);
    assertEquals(keyInfo1.getKeyName(), keyInfo2.getKeyName());
  }

  /**
   * Verify that COMMIT request for recovery is not idempotent.
   * @throws Exception
   */
  @Test
  public void testCommitStageNotIdempotent() throws Exception {
    populateNamespace(true, true, true, true);

    // call recovery
    OMClientResponse omClientResponse = validateAndUpdateCache();
    OMResponse omResponse = omClientResponse.getOMResponse();
    assertEquals(OzoneManagerProtocolProtos.Status.OK, omResponse.getStatus());
    RecoverLeaseResponse recoverLeaseResponse = omResponse.getRecoverLeaseResponse();
    KeyInfo keyInfo = recoverLeaseResponse.getKeyInfo();
    assertNotNull(keyInfo);
    OmKeyInfo omKeyInfo = OmKeyInfo.getFromProtobuf(keyInfo);

    KeyArgs newKeyArgs = getNewKeyArgs(omKeyInfo, 0);

    // call commit first time
    omClientResponse = validateAndUpdateCacheForCommit(newKeyArgs);
    omResponse = omClientResponse.getOMResponse();
    assertEquals(OzoneManagerProtocolProtos.Status.OK, omResponse.getStatus());

    // call commit second time
    omClientResponse = validateAndUpdateCacheForCommit(newKeyArgs);
    omResponse = omClientResponse.getOMResponse();
    assertEquals(OzoneManagerProtocolProtos.Status.KEY_ALREADY_CLOSED, omResponse.getStatus());
  }

  /**
   * Verify that RecoverLease COMMIT request has a new file length.
   * @throws Exception
   */
  @Test
  public void testRecoverWithNewFileLength() throws Exception {
    populateNamespace(true, true, true, true);

    // call recovery
    OMClientResponse omClientResponse = validateAndUpdateCache();
    OMResponse omResponse = omClientResponse.getOMResponse();
    assertEquals(OzoneManagerProtocolProtos.Status.OK, omResponse.getStatus());
    RecoverLeaseResponse recoverLeaseResponse = omResponse.getRecoverLeaseResponse();
    KeyInfo keyInfo = recoverLeaseResponse.getKeyInfo();
    assertNotNull(keyInfo);
    OmKeyInfo omKeyInfo = OmKeyInfo.getFromProtobuf(keyInfo);

    // call commit
    long deltaLength = 100;
    KeyArgs newKeyArgs = getNewKeyArgs(omKeyInfo, deltaLength);
    omClientResponse = validateAndUpdateCacheForCommit(newKeyArgs);
    omResponse = omClientResponse.getOMResponse();
    assertEquals(OzoneManagerProtocolProtos.Status.OK, omResponse.getStatus());

    // get file length and check the length is as expected
    String ozoneKey = getFileName();
    OmKeyInfo omKeyInfoFetched = omMetadataManager.getKeyTable(getBucketLayout()).get(ozoneKey);
    assertEquals(omKeyInfo.getDataSize(), omKeyInfoFetched.getDataSize());

    // check the final block length is as expected
    List<OmKeyLocationInfo> locationInfoListFetched =
        omKeyInfoFetched.getLatestVersionLocations().getBlocksLatestVersionOnly();
    List<OmKeyLocationInfo> omKeyLocationInfos = omKeyInfo.getLatestVersionLocations().getBlocksLatestVersionOnly();
    assertEquals(omKeyLocationInfos.get(omKeyLocationInfos.size() - 1).getLength(),
        locationInfoListFetched.get(locationInfoListFetched.size() - 1).getLength());

    // check the committed file doesn't have HSYNC_CLIENT_ID and LEASE_RECOVERY metadata
    assertNull(omKeyInfoFetched.getMetadata().get(OzoneConsts.HSYNC_CLIENT_ID));
    assertNull(omKeyInfoFetched.getMetadata().get(OzoneConsts.LEASE_RECOVERY));
  }

  /**
   * Verify that RecoverLease COMMIT request has a new client ID.
   * @throws Exception
   */
  @Test
  public void testRecoverWithNewClientID() throws Exception {
    populateNamespace(true, true, true, true);

    // call recovery
    OMClientResponse omClientResponse = validateAndUpdateCache();
    OMResponse omResponse = omClientResponse.getOMResponse();
    assertEquals(OzoneManagerProtocolProtos.Status.OK, omResponse.getStatus());
    RecoverLeaseResponse recoverLeaseResponse = omResponse.getRecoverLeaseResponse();
    KeyInfo keyInfo = recoverLeaseResponse.getKeyInfo();
    assertNotNull(keyInfo);
    OmKeyInfo omKeyInfo = OmKeyInfo.getFromProtobuf(keyInfo);

    // call commit
    KeyArgs newKeyArgs = getNewKeyArgs(omKeyInfo, 0);
    omClientResponse = validateAndUpdateCacheForCommit(newKeyArgs, true, true);
    omResponse = omClientResponse.getOMResponse();
    assertEquals(OzoneManagerProtocolProtos.Status.OK, omResponse.getStatus());
  }

  /**
   * Verify that an under recovery file will reject allocate block and further hsync call(commit).
   * @throws Exception
   */
  @Test
  public void testRejectAllocateBlockAndHsync() throws Exception {
    populateNamespace(true, true, true, true);

    // call recovery
    OMClientResponse omClientResponse = validateAndUpdateCache();
    OMResponse omResponse = omClientResponse.getOMResponse();
    assertEquals(OzoneManagerProtocolProtos.Status.OK, omResponse.getStatus());
    RecoverLeaseResponse recoverLeaseResponse = omResponse.getRecoverLeaseResponse();
    KeyInfo keyInfo = recoverLeaseResponse.getKeyInfo();
    assertNotNull(keyInfo);
    OmKeyInfo omKeyInfo = OmKeyInfo.getFromProtobuf(keyInfo);

    // call allocate block
    OMRequest request = createAllocateBlockRequest(volumeName, bucketName, keyName);
    OMAllocateBlockRequestWithFSO omAllocateBlockRequest =
        new OMAllocateBlockRequestWithFSO(request, getBucketLayout());
    request = omAllocateBlockRequest.preExecute(ozoneManager);
    assertNotNull(request.getUserInfo());
    omAllocateBlockRequest = new OMAllocateBlockRequestWithFSO(request, getBucketLayout());
    omClientResponse = omAllocateBlockRequest.validateAndUpdateCache(
        ozoneManager, 100L);
    assertEquals(OzoneManagerProtocolProtos.Status.KEY_UNDER_LEASE_RECOVERY,
        omClientResponse.getOMResponse().getStatus());

    // call commit(hsync calls commit)
    KeyArgs newKeyArgs = getNewKeyArgs(omKeyInfo, 0);
    omClientResponse = validateAndUpdateCacheForCommit(newKeyArgs, false, false);
    assertEquals(OzoneManagerProtocolProtos.Status.KEY_UNDER_LEASE_RECOVERY,
        omClientResponse.getOMResponse().getStatus());
  }

  /**
   * verify that recover a closed file.
   **/
  @Test
  public void testRecoverClosedFile() throws Exception {
    populateNamespace(true, false, false, false);

    OMClientResponse omClientResponse = validateAndUpdateCache();

    assertEquals(OzoneManagerProtocolProtos.Status.KEY_ALREADY_CLOSED,
        omClientResponse.getOMResponse().getStatus());

    verifyTables(true, false);
  }

  /**
   * verify that recover an open (not yet hsync'ed) file doesn't work.
    */
  @Test
  public void testRecoverOpenFile() throws Exception {
    populateNamespace(false, false, true, false);

    OMClientResponse omClientResponse = validateAndUpdateCache();

    assertEquals(OzoneManagerProtocolProtos.Status.KEY_NOT_FOUND,
        omClientResponse.getOMResponse().getStatus());

    verifyTables(false, true);
  }

  /**
   * Verify that recovering a file that doesn't exist throws an exception.
   * @throws Exception
   */
  @Test
  public void testRecoverAbsentFile() throws Exception {
    populateNamespace(false, false, false, false);

    OMClientResponse omClientResponse = validateAndUpdateCache();

    assertEquals(OzoneManagerProtocolProtos.Status.KEY_NOT_FOUND,
        omClientResponse.getOMResponse().getStatus());

    verifyTables(false, false);
  }

  @ParameterizedTest
  @ValueSource(booleans = {true, false})
  public void testLeaseSoftLimitForHsyncRecoverFile(boolean force) throws Exception {
    forceRecovery = force;
    populateNamespace(true, true, true, true);

    // update soft limit to high value
    ozoneManager.getConfiguration().set(OzoneConfigKeys.OZONE_OM_LEASE_SOFT_LIMIT, "2s");
    OMClientResponse omClientResponse = validateAndUpdateCache();
    OMResponse omResponse = omClientResponse.getOMResponse();
    RecoverLeaseResponse recoverLeaseResponse;
    if (force) {
      // In case of force it should always succeed irrespective of soft limit value.
      assertEquals(OzoneManagerProtocolProtos.Status.OK,
          omResponse.getStatus());
      recoverLeaseResponse = omResponse.getRecoverLeaseResponse();
      KeyInfo keyInfo = recoverLeaseResponse.getKeyInfo();
      assertNotNull(keyInfo);
    } else {
      // Call recovery inside soft limit period it should fail
      assertEquals(OzoneManagerProtocolProtos.Status.KEY_UNDER_LEASE_SOFT_LIMIT_PERIOD,
          omResponse.getStatus());
    }
    omClientResponse = validateAndUpdateCache();
    omResponse = omClientResponse.getOMResponse();
    if (force) {
      assertEquals(OzoneManagerProtocolProtos.Status.OK,
          omResponse.getStatus());
      recoverLeaseResponse = omResponse.getRecoverLeaseResponse();
      KeyInfo keyInfo = recoverLeaseResponse.getKeyInfo();
      assertNotNull(keyInfo);
    } else {
      // Call second time inside soft limit period also should fail
      assertEquals(OzoneManagerProtocolProtos.Status.KEY_UNDER_LEASE_SOFT_LIMIT_PERIOD,
          omResponse.getStatus());
    }
    Thread.sleep(2000);
    // Call recovery after soft limit period it should succeed
    omClientResponse = validateAndUpdateCache();
    omResponse = omClientResponse.getOMResponse();
    assertEquals(OzoneManagerProtocolProtos.Status.OK, omResponse.getStatus());
    recoverLeaseResponse = omResponse.getRecoverLeaseResponse();
    KeyInfo keyInfo = recoverLeaseResponse.getKeyInfo();
    assertNotNull(keyInfo);

    // Call recovery again it should succeed
    omClientResponse = validateAndUpdateCache();
    omResponse = omClientResponse.getOMResponse();
    assertEquals(OzoneManagerProtocolProtos.Status.OK, omResponse.getStatus());
    recoverLeaseResponse = omResponse.getRecoverLeaseResponse();
    keyInfo = recoverLeaseResponse.getKeyInfo();
    assertNotNull(keyInfo);
  }

  private KeyArgs getNewKeyArgs(OmKeyInfo omKeyInfo, long deltaLength) throws IOException {
    OmKeyLocationInfoGroup omKeyLocationInfoGroup = omKeyInfo.getLatestVersionLocations();
    List<OmKeyLocationInfo> omKeyLocationInfoList = omKeyLocationInfoGroup.getBlocksLatestVersionOnly();
    long lastBlockLength = omKeyLocationInfoList.get(omKeyLocationInfoList.size() - 1).getLength();
    omKeyLocationInfoList.get(omKeyLocationInfoList.size() - 1).setLength(lastBlockLength + deltaLength);

    long fileLength = omKeyLocationInfoList.stream().mapToLong(OmKeyLocationInfo::getLength).sum();
    omKeyInfo.setDataSize(fileLength);
    OmKeyArgs keyArgs = new OmKeyArgs.Builder().setVolumeName(omKeyInfo.getVolumeName())
        .setBucketName(omKeyInfo.getBucketName()).setKeyName(omKeyInfo.getKeyName())
        .setReplicationConfig(omKeyInfo.getReplicationConfig()).setDataSize(fileLength)
        .setLocationInfoList(omKeyLocationInfoList).setLatestVersionLocation(true)
        .build();

    List<OmKeyLocationInfo> locationInfoList = keyArgs.getLocationInfoList();
    Preconditions.checkNotNull(locationInfoList);
    KeyArgs.Builder keyArgsBuilder = KeyArgs.newBuilder()
        .setVolumeName(keyArgs.getVolumeName())
        .setBucketName(keyArgs.getBucketName())
        .setKeyName(keyArgs.getKeyName())
        .setDataSize(keyArgs.getDataSize())
        .addAllMetadata(KeyValueUtil.toProtobuf(keyArgs.getMetadata()))
        .addAllKeyLocations(locationInfoList.stream()
            .map(info -> info.getProtobuf(ClientVersion.CURRENT_VERSION))
            .collect(Collectors.toList()));
    setReplicationConfig(keyArgs.getReplicationConfig(), keyArgsBuilder);
    return keyArgsBuilder.build();
  }

  private void populateNamespace(boolean addKeyTable, boolean keyInfoWithHsyncFlag,
      boolean addOpenKeyTable, boolean openKeyInfoWithHsyncFlag) throws Exception {
    String parentDir = "c/d/e";
    String fileName = "f";
    keyName = parentDir + "/" + fileName;
    OMRequestTestUtils.addVolumeAndBucketToDB(volumeName, bucketName,
        omMetadataManager, getBucketLayout());
    // Create parent dirs for the path
    parentId = OMRequestTestUtils.addParentsToDirTable(volumeName,
        bucketName, parentDir, omMetadataManager);

    // add to both key table and open key table
    List<OmKeyLocationInfo> allocatedLocationList = getKeyLocation(3);

    OmKeyInfo omKeyInfo;
    if (addKeyTable) {
      String ozoneKey = addToFileTable(allocatedLocationList, keyInfoWithHsyncFlag);
      omKeyInfo = omMetadataManager.getKeyTable(getBucketLayout())
          .get(ozoneKey);
      assertNotNull(omKeyInfo);
    }

    if (addOpenKeyTable) {
      String openKey = addToOpenFileTable(allocatedLocationList, openKeyInfoWithHsyncFlag);

      omKeyInfo = omMetadataManager.getOpenKeyTable(getBucketLayout())
          .get(openKey);
      assertNotNull(omKeyInfo);
    }

    // Set lease soft limit to 0
    ozoneManager.getConfiguration().set(OzoneConfigKeys.OZONE_OM_LEASE_SOFT_LIMIT, "0s");
  }

<<<<<<< HEAD
  protected OMRequest createAllocateBlockRequest(String volumeName, String bucketName, String keyName) {
    KeyArgs keyArgs = KeyArgs.newBuilder()
        .setVolumeName(volumeName).setBucketName(bucketName)
        .setKeyName(keyName)
        .setFactor(replicationFactor).setType(replicationType)
        .build();

    AllocateBlockRequest allocateBlockRequest =
        AllocateBlockRequest.newBuilder().setClientID(clientID).setKeyArgs(keyArgs).build();
=======
  @Nonnull
  protected OMRequest createRecoverLeaseRequest(
      String volumeName, String bucketName, String keyName) {
>>>>>>> 60bcdafa

    return OMRequest.newBuilder()
          .setCmdType(OzoneManagerProtocolProtos.Type.AllocateBlock)
          .setClientId(UUID.randomUUID().toString())
          .setAllocateBlockRequest(allocateBlockRequest).build();
  }

  @NotNull
  protected OMRequest createRecoverLeaseRequest(
      String volumeName, String bucketName, String keyName, boolean force) {
    RecoverLeaseRequest.Builder rb = RecoverLeaseRequest.newBuilder();
    rb.setVolumeName(volumeName).setBucketName(bucketName).setKeyName(keyName).setForce(force);
    return OMRequest.newBuilder()
        .setCmdType(OzoneManagerProtocolProtos.Type.RecoverLease)
        .setClientId(UUID.randomUUID().toString())
        .setRecoverLeaseRequest(rb.build()).build();
  }

  private OMClientResponse validateAndUpdateCache() throws Exception {
    OMRequest modifiedOmRequest = doPreExecute(createRecoverLeaseRequest(
        volumeName, bucketName, keyName, forceRecovery));
    assertNotNull(modifiedOmRequest.getUserInfo());

    OMRecoverLeaseRequest omRecoverLeaseRequest = getOmRecoverLeaseRequest(
        modifiedOmRequest);

    OMClientResponse omClientResponse =
        omRecoverLeaseRequest.validateAndUpdateCache(ozoneManager, 100L);
    return omClientResponse;
  }

  @NotNull
  protected OMRequest createKeyCommitRequest(KeyArgs keyArgs, boolean newClientID, boolean recovery) {
    CommitKeyRequest.Builder rb =
        CommitKeyRequest.newBuilder().setKeyArgs(keyArgs).setRecovery(recovery);
    rb.setClientID(newClientID ? clientID + 1 : clientID);
    return OMRequest.newBuilder()
        .setCmdType(OzoneManagerProtocolProtos.Type.CommitKey)
        .setClientId(UUID.randomUUID().toString())
        .setCommitKeyRequest(rb.build()).build();
  }

  private OMClientResponse validateAndUpdateCacheForCommit(KeyArgs keyArgs) throws Exception {
    return validateAndUpdateCacheForCommit(keyArgs, false, true);
  }

  private OMClientResponse validateAndUpdateCacheForCommit(KeyArgs keyArgs, boolean newClientID,
      boolean recovery) throws Exception {
    OMRequest omRequest = createKeyCommitRequest(keyArgs, newClientID, recovery);
    OMKeyCommitRequestWithFSO omKeyCommitRequest = new OMKeyCommitRequestWithFSO(omRequest, getBucketLayout());
    OMRequest modifiedOmRequest = omKeyCommitRequest.preExecute(ozoneManager);
    assertNotNull(modifiedOmRequest.getUserInfo());

    omKeyCommitRequest = new OMKeyCommitRequestWithFSO(modifiedOmRequest, getBucketLayout());
    OMClientResponse omClientResponse =
        omKeyCommitRequest.validateAndUpdateCache(ozoneManager, 100L);
    return omClientResponse;
  }

  private void verifyTables(boolean hasKey, boolean hasOpenKey)
      throws IOException {
    // Now entry should be created in key Table.
    String ozoneKey = getFileName();
    OmKeyInfo omKeyInfo = omMetadataManager.getKeyTable(getBucketLayout())
        .get(ozoneKey);
    if (hasKey) {
      assertNotNull(omKeyInfo);
    } else {
      assertNull(omKeyInfo);
    }
    // Entry should be deleted from openKey Table.
    String openKey = getOpenFileName();
    omKeyInfo = omMetadataManager.getOpenKeyTable(getBucketLayout())
        .get(openKey);
    if (hasOpenKey) {
      assertNotNull(omKeyInfo);
    } else {
      assertNull(omKeyInfo);
    }
  }

  String getOpenFileName() throws IOException {
    final long volumeId = omMetadataManager.getVolumeId(
        volumeName);
    final long bucketId = omMetadataManager.getBucketId(
        volumeName, bucketName);
    final String fileName = OzoneFSUtils.getFileName(keyName);
    return omMetadataManager.getOpenFileName(volumeId, bucketId,
        parentId, fileName, clientID);
  }

  String getFileName() throws IOException {
    final long volumeId = omMetadataManager.getVolumeId(
        volumeName);
    final long bucketId = omMetadataManager.getBucketId(
        volumeName, bucketName);
    final String fileName = OzoneFSUtils.getFileName(keyName);
    return omMetadataManager.getOzonePathKey(volumeId, bucketId, parentId,
        fileName);
  }

  protected OMRecoverLeaseRequest getOmRecoverLeaseRequest(OMRequest omRequest) {
    return new OMRecoverLeaseRequest(omRequest);
  }

  private List<OmKeyLocationInfo> getKeyLocation(int count) {
    List<KeyLocation> keyLocations = new ArrayList<>();

    for (int i = 0; i < count; i++) {
      KeyLocation keyLocation =
          KeyLocation.newBuilder()
              .setBlockID(HddsProtos.BlockID.newBuilder()
                  .setContainerBlockID(HddsProtos.ContainerBlockID.newBuilder()
                      .setContainerID(i + 1000).setLocalID(i + 100).build()))
              .setOffset(0).setLength(200).setCreateVersion(version).build();
      keyLocations.add(keyLocation);
    }
    return keyLocations.stream().map(OmKeyLocationInfo::getFromProtobuf)
        .collect(Collectors.toList());
  }

  private OMRequest doPreExecute(OMRequest originalOMRequest) throws Exception {
    OMRecoverLeaseRequest omRecoverLeaseRequest =
        getOmRecoverLeaseRequest(originalOMRequest);

    OMRequest modifiedOmRequest = omRecoverLeaseRequest.preExecute(
        ozoneManager);

    return modifiedOmRequest;
  }

  String addToOpenFileTable(List<OmKeyLocationInfo> locationList, boolean hsyncFlag)
      throws Exception {
    OmKeyInfo omKeyInfo = OMRequestTestUtils.createOmKeyInfo(volumeName,
        bucketName, keyName, replicationType, replicationFactor, 0, parentId,
        0, Time.now(), version);
    omKeyInfo.appendNewBlocks(locationList, false);
    if (hsyncFlag) {
      omKeyInfo.getMetadata().put(OzoneConsts.HSYNC_CLIENT_ID,
          String.valueOf(clientID));
    }

    OMRequestTestUtils.addFileToKeyTable(
        true, false, omKeyInfo.getFileName(),
        omKeyInfo, clientID, omKeyInfo.getUpdateID(), omMetadataManager);

    final long volumeId = omMetadataManager.getVolumeId(
        omKeyInfo.getVolumeName());
    final long bucketId = omMetadataManager.getBucketId(
        omKeyInfo.getVolumeName(), omKeyInfo.getBucketName());

    return omMetadataManager.getOpenFileName(volumeId, bucketId,
        omKeyInfo.getParentObjectID(), omKeyInfo.getFileName(), clientID);
  }

  String addToFileTable(List<OmKeyLocationInfo> locationList, boolean hsyncFlag)
      throws Exception {
    OmKeyInfo omKeyInfo = OMRequestTestUtils.createOmKeyInfo(volumeName,
        bucketName, keyName, replicationType, replicationFactor, 0, parentId,
        0, Time.now(), version);
    omKeyInfo.appendNewBlocks(locationList, false);
    if (hsyncFlag) {
      omKeyInfo.getMetadata().put(OzoneConsts.HSYNC_CLIENT_ID,
          String.valueOf(clientID));
    }

    OMRequestTestUtils.addFileToKeyTable(
        false, false, omKeyInfo.getFileName(),
        omKeyInfo, clientID, omKeyInfo.getUpdateID(), omMetadataManager);

    final long volumeId = omMetadataManager.getVolumeId(
        omKeyInfo.getVolumeName());
    final long bucketId = omMetadataManager.getBucketId(
        omKeyInfo.getVolumeName(), omKeyInfo.getBucketName());

    return omMetadataManager.getOzonePathKey(volumeId, bucketId, parentId,
        omKeyInfo.getFileName());
  }

}<|MERGE_RESOLUTION|>--- conflicted
+++ resolved
@@ -61,13 +61,6 @@
 import static org.junit.jupiter.api.Assertions.assertEquals;
 import static org.junit.jupiter.api.Assertions.assertNotNull;
 import static org.junit.jupiter.api.Assertions.assertNull;
-<<<<<<< HEAD
-
-=======
-import static org.mockito.Mockito.any;
-import static org.mockito.Mockito.anyString;
-import static org.mockito.Mockito.when;
->>>>>>> 60bcdafa
 
 /**
  * Tests OMRecoverLeaseRequest.
@@ -426,7 +419,6 @@
     ozoneManager.getConfiguration().set(OzoneConfigKeys.OZONE_OM_LEASE_SOFT_LIMIT, "0s");
   }
 
-<<<<<<< HEAD
   protected OMRequest createAllocateBlockRequest(String volumeName, String bucketName, String keyName) {
     KeyArgs keyArgs = KeyArgs.newBuilder()
         .setVolumeName(volumeName).setBucketName(bucketName)
@@ -436,11 +428,6 @@
 
     AllocateBlockRequest allocateBlockRequest =
         AllocateBlockRequest.newBuilder().setClientID(clientID).setKeyArgs(keyArgs).build();
-=======
-  @Nonnull
-  protected OMRequest createRecoverLeaseRequest(
-      String volumeName, String bucketName, String keyName) {
->>>>>>> 60bcdafa
 
     return OMRequest.newBuilder()
           .setCmdType(OzoneManagerProtocolProtos.Type.AllocateBlock)
@@ -448,7 +435,7 @@
           .setAllocateBlockRequest(allocateBlockRequest).build();
   }
 
-  @NotNull
+  @Nonnull
   protected OMRequest createRecoverLeaseRequest(
       String volumeName, String bucketName, String keyName, boolean force) {
     RecoverLeaseRequest.Builder rb = RecoverLeaseRequest.newBuilder();
@@ -472,7 +459,7 @@
     return omClientResponse;
   }
 
-  @NotNull
+  @Nonnull
   protected OMRequest createKeyCommitRequest(KeyArgs keyArgs, boolean newClientID, boolean recovery) {
     CommitKeyRequest.Builder rb =
         CommitKeyRequest.newBuilder().setKeyArgs(keyArgs).setRecovery(recovery);
