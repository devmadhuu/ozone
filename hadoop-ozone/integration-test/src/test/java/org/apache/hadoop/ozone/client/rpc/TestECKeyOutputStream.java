--- conflicted
+++ resolved
@@ -198,13 +198,8 @@
     OzoneClient client1 = null;
     try (MockedStatic<Handler> mockedHandler = Mockito.mockStatic(Handler.class, Mockito.CALLS_REAL_METHODS)) {
       Map<String, Handler> handlers = new HashMap<>();
-<<<<<<< HEAD
       mockedHandler.when(() -> Handler
-              .getHandlerForContainerType(any(), any(), any(), any(), any(), any(), any(), any()))
-=======
-      mockedHandler.when(() -> Handler.getHandlerForContainerType(any(), any(), any(), any(), any(), any(), any(),
-          any()))
->>>>>>> 5c5db8e9
+              .getHandlerForContainerType(any(), any(), any(), any(), any(), any(), any(), any(), any()))
           .thenAnswer(i -> {
             Handler handler = Mockito.spy((Handler) i.callRealMethod());
             handlers.put(handler.getDatanodeId(), handler);
