/*
 * Licensed to the Apache Software Foundation (ASF) under one
 * or more contributor license agreements.  See the NOTICE file
 * distributed with this work for additional information
 * regarding copyright ownership.  The ASF licenses this file
 * to you under the Apache License, Version 2.0 (the
 * "License"); you may not use this file except in compliance
 * with the License.  You may obtain a copy of the License at
 *
 *     http://www.apache.org/licenses/LICENSE-2.0
 *
 * Unless required by applicable law or agreed to in writing, software
 * distributed under the License is distributed on an "AS IS" BASIS,
 * WITHOUT WARRANTIES OR CONDITIONS OF ANY KIND, either express or implied.
 * See the License for the specific language governing permissions and
 * limitations under the License.
 */
package org.apache.hadoop.ozone.scm;

import com.google.common.annotations.VisibleForTesting;
import com.google.common.collect.Lists;
import com.google.common.collect.Maps;
import java.util.concurrent.ConcurrentHashMap;
import org.apache.commons.io.FileUtils;
import org.apache.commons.lang3.RandomUtils;
import org.apache.hadoop.hdds.HddsConfigKeys;
import org.apache.hadoop.hdds.HddsUtils;
import org.apache.hadoop.hdds.conf.DefaultConfigManager;
import org.apache.hadoop.hdds.conf.OzoneConfiguration;
import org.apache.hadoop.hdds.protocol.DatanodeDetails;
import org.apache.hadoop.hdds.protocol.proto.HddsProtos;
import org.apache.hadoop.hdds.protocol.proto.HddsProtos.NodeType;
import org.apache.hadoop.hdds.protocol.proto.StorageContainerDatanodeProtocolProtos;
import org.apache.hadoop.hdds.protocol.proto.StorageContainerDatanodeProtocolProtos.ContainerReportsProto;
import org.apache.hadoop.hdds.protocol.proto.StorageContainerDatanodeProtocolProtos.DeletedBlocksTransaction;
import org.apache.hadoop.hdds.protocol.proto.StorageContainerDatanodeProtocolProtos.IncrementalContainerReportProto;
import org.apache.hadoop.hdds.protocol.proto.StorageContainerDatanodeProtocolProtos.SCMCommandProto;
import org.apache.hadoop.hdds.ratis.RatisHelper;
import org.apache.hadoop.hdds.scm.HddsTestUtils;
import org.apache.hadoop.hdds.scm.ScmConfig;
import org.apache.hadoop.hdds.scm.ScmConfigKeys;
import org.apache.hadoop.hdds.scm.ScmInfo;
import org.apache.hadoop.hdds.scm.XceiverClientManager;
import org.apache.hadoop.hdds.scm.block.DeletedBlockLog;
import org.apache.hadoop.hdds.scm.block.SCMBlockDeletingService;
import org.apache.hadoop.hdds.scm.container.ContainerInfo;
import org.apache.hadoop.hdds.scm.container.ContainerNotFoundException;
import org.apache.hadoop.hdds.scm.container.ContainerReportHandler;
import org.apache.hadoop.hdds.scm.container.IncrementalContainerReportHandler;
import org.apache.hadoop.hdds.scm.container.common.helpers.ContainerWithPipeline;
import org.apache.hadoop.hdds.scm.container.replication.ReplicationManager;
import org.apache.hadoop.hdds.scm.events.SCMEvents;
import org.apache.hadoop.hdds.scm.exceptions.SCMException;
import org.apache.hadoop.hdds.scm.ha.RatisUtil;
import org.apache.hadoop.hdds.scm.ha.SCMContext;
import org.apache.hadoop.hdds.scm.ha.SCMHAUtils;
import org.apache.hadoop.hdds.scm.ha.SCMRatisServerImpl;
import org.apache.hadoop.hdds.scm.node.DatanodeInfo;
import org.apache.hadoop.hdds.scm.node.NodeManager;
import org.apache.hadoop.hdds.scm.node.NodeStatus;
import org.apache.hadoop.hdds.scm.server.ContainerReportQueue;
import org.apache.hadoop.hdds.scm.server.SCMClientProtocolServer;
import org.apache.hadoop.hdds.scm.server.SCMDatanodeHeartbeatDispatcher;
import org.apache.hadoop.hdds.scm.server.SCMDatanodeHeartbeatDispatcher.ContainerReportFromDatanode;
import org.apache.hadoop.hdds.scm.server.SCMDatanodeHeartbeatDispatcher.IncrementalContainerReportFromDatanode;
import org.apache.hadoop.hdds.scm.server.SCMStorageConfig;
import org.apache.hadoop.hdds.scm.server.StorageContainerManager;
import org.apache.hadoop.hdds.server.events.EventExecutor;
import org.apache.hadoop.hdds.server.events.EventPublisher;
import org.apache.hadoop.hdds.server.events.EventQueue;
import org.apache.hadoop.hdds.server.events.FixedThreadPoolWithAffinityExecutor;
import org.apache.hadoop.hdds.utils.HddsVersionInfo;
import org.apache.hadoop.net.DNSToSwitchMapping;
import org.apache.hadoop.net.NetUtils;
import org.apache.hadoop.net.StaticMapping;
import org.apache.hadoop.ozone.MiniOzoneCluster;
import org.apache.hadoop.ozone.OzoneConfigKeys;
import org.apache.hadoop.ozone.OzoneConsts;
import org.apache.hadoop.ozone.OzoneTestUtils;
import org.apache.hadoop.ozone.container.ContainerTestHelper;
import org.apache.hadoop.ozone.HddsDatanodeService;
import org.apache.hadoop.ozone.container.common.statemachine.DatanodeConfiguration;
import org.apache.hadoop.ozone.container.common.statemachine.DatanodeStateMachine;
import org.apache.hadoop.ozone.container.common.statemachine.EndpointStateMachine;
import org.apache.hadoop.ozone.container.common.states.endpoint.HeartbeatEndpointTask;
import org.apache.hadoop.ozone.container.common.states.endpoint.VersionEndpointTask;
import org.apache.hadoop.ozone.om.helpers.OmKeyInfo;
import org.apache.hadoop.ozone.om.helpers.OmKeyLocationInfo;
import org.apache.hadoop.ozone.protocol.commands.CloseContainerCommand;
import org.apache.hadoop.ozone.protocol.commands.CommandForDatanode;
import org.apache.hadoop.ozone.protocol.commands.DeleteBlocksCommand;
import org.apache.hadoop.ozone.protocol.commands.SCMCommand;
import org.apache.hadoop.ozone.upgrade.LayoutVersionManager;
import org.apache.hadoop.security.UserGroupInformation;
import org.apache.hadoop.security.authentication.client.AuthenticationException;
import org.apache.hadoop.util.ExitUtil;
import org.apache.hadoop.util.Time;
import org.apache.log4j.Level;
import org.apache.log4j.LogManager;
import org.apache.ozone.test.GenericTestUtils;
import org.apache.ratis.conf.RaftProperties;
import org.apache.ratis.protocol.RaftGroupId;
import org.apache.ratis.server.RaftServerConfigKeys;
import org.junit.jupiter.api.AfterEach;
import org.junit.jupiter.api.AfterAll;
import org.junit.jupiter.api.BeforeAll;
import org.junit.jupiter.api.Test;
import org.junit.jupiter.api.Timeout;
import org.mockito.ArgumentMatcher;
import org.mockito.Mockito;
import org.slf4j.Logger;
import org.slf4j.LoggerFactory;

import java.io.File;
import java.io.IOException;
import java.nio.file.Path;
import java.nio.file.Paths;
import java.time.Duration;
import java.util.ArrayList;
import java.util.Arrays;
import java.util.Collections;
import java.util.HashMap;
import java.util.HashSet;
import java.util.List;
import java.util.Map;
import java.util.Optional;
import java.util.Set;
import java.util.UUID;
import java.util.concurrent.BlockingQueue;
import java.util.concurrent.Semaphore;
import java.util.concurrent.ThreadPoolExecutor;
import java.util.concurrent.TimeUnit;
import java.util.concurrent.TimeoutException;
import java.util.concurrent.atomic.AtomicBoolean;
import java.util.function.Predicate;
import java.util.stream.Stream;

import static org.apache.hadoop.fs.CommonConfigurationKeysPublic.NET_TOPOLOGY_NODE_SWITCH_MAPPING_IMPL_KEY;
import static org.apache.hadoop.hdds.HddsConfigKeys.HDDS_CONTAINER_REPORT_INTERVAL;
import static org.apache.hadoop.hdds.HddsConfigKeys.HDDS_HEARTBEAT_INTERVAL;
import static org.apache.hadoop.hdds.HddsConfigKeys.HDDS_SCM_SAFEMODE_PIPELINE_CREATION;
import static org.apache.hadoop.hdds.HddsConfigKeys.HDDS_COMMAND_STATUS_REPORT_INTERVAL;
import static org.apache.hadoop.hdds.scm.HddsWhiteboxTestUtils.setInternalState;
import static org.apache.hadoop.hdds.scm.HddsTestUtils.mockRemoteUser;
<<<<<<< HEAD
import static org.apache.hadoop.ozone.OzoneConfigKeys.OZONE_BLOCK_DELETING_SERVICE_INTERVAL;
import static org.junit.Assert.fail;
=======
import static org.assertj.core.api.Assertions.assertThat;
import static org.junit.jupiter.api.Assertions.assertEquals;
import static org.junit.jupiter.api.Assertions.assertFalse;
import static org.junit.jupiter.api.Assertions.assertInstanceOf;
import static org.junit.jupiter.api.Assertions.assertNotEquals;
import static org.junit.jupiter.api.Assertions.assertNotNull;
import static org.junit.jupiter.api.Assertions.assertNull;
import static org.junit.jupiter.api.Assertions.assertThrows;
import static org.junit.jupiter.api.Assertions.assertTrue;
import static org.junit.jupiter.api.Assertions.fail;
>>>>>>> bcd39fe4
import static org.mockito.Matchers.argThat;
import static org.mockito.Matchers.eq;
import static org.mockito.Mockito.mock;
import static org.mockito.Mockito.verify;

/**
 * Test class that exercises the StorageContainerManager.
 */
@Timeout(900)
public class TestStorageContainerManager {
  private static XceiverClientManager xceiverClientManager;
  private static final Logger LOG = LoggerFactory.getLogger(
            TestStorageContainerManager.class);

  @BeforeAll
  public static void setup() throws IOException {
    xceiverClientManager = new XceiverClientManager(new OzoneConfiguration());
  }

  @AfterAll
  public static void cleanup() {
    if (xceiverClientManager != null) {
      xceiverClientManager.close();
    }
  }

  @AfterEach
  public void cleanupDefaults() {
    DefaultConfigManager.clearDefaultConfigs();
  }

  @Test
  public void testRpcPermission() throws Exception {
    // Test with default configuration
    OzoneConfiguration defaultConf = new OzoneConfiguration();
    testRpcPermissionWithConf(defaultConf, any -> false, "unknownUser");

    // Test with ozone.administrators defined in configuration
    String admins = "adminUser1, adminUser2";
    OzoneConfiguration ozoneConf = new OzoneConfiguration();
    ozoneConf.setStrings(OzoneConfigKeys.OZONE_ADMINISTRATORS, admins);
    // Non-admin user will get permission denied.
    // Admin user will pass the permission check.
    testRpcPermissionWithConf(ozoneConf, admins::contains,
        "unknownUser", "adminUser2");
  }

  private void testRpcPermissionWithConf(
      OzoneConfiguration ozoneConf,
      Predicate<String> isAdmin,
      String... usernames) throws Exception {
    MiniOzoneCluster cluster = MiniOzoneCluster.newBuilder(ozoneConf).build();
    try {
      cluster.waitForClusterToBeReady();
      for (String username : usernames) {
        testRpcPermission(cluster, username,
            !isAdmin.test(username));
      }
    } finally {
      cluster.shutdown();
    }
  }

  private void testRpcPermission(MiniOzoneCluster cluster,
      String fakeRemoteUsername, boolean expectPermissionDenied) {
    SCMClientProtocolServer mockClientServer = Mockito.spy(
        cluster.getStorageContainerManager().getClientProtocolServer());

    mockRemoteUser(UserGroupInformation.createRemoteUser(fakeRemoteUsername));

    try {
      mockClientServer.deleteContainer(
          ContainerTestHelper.getTestContainerID());
      fail("Operation should fail, expecting an IOException here.");
    } catch (Exception e) {
      if (expectPermissionDenied) {
        verifyPermissionDeniedException(e, fakeRemoteUsername);
      } else {
        // If passes permission check, it should fail with
        // container not exist exception.
        assertInstanceOf(ContainerNotFoundException.class, e);
      }
    }

    try {
      ContainerWithPipeline container2 = mockClientServer.allocateContainer(
          HddsProtos.ReplicationType.RATIS,
          HddsProtos.ReplicationFactor.ONE, OzoneConsts.OZONE);
      if (expectPermissionDenied) {
        fail("Operation should fail, expecting an IOException here.");
      } else {
        assertEquals(1, container2.getPipeline().getNodes().size());
      }
    } catch (Exception e) {
      verifyPermissionDeniedException(e, fakeRemoteUsername);
    }

    try {
      mockClientServer.getContainer(
          ContainerTestHelper.getTestContainerID());
      fail("Operation should fail, expecting an IOException here.");
    } catch (Exception e) {
      if (expectPermissionDenied) {
        verifyPermissionDeniedException(e, fakeRemoteUsername);
      } else {
        // If passes permission check, it should fail with
        // key not exist exception.
        assertInstanceOf(ContainerNotFoundException.class, e);
      }
    }
  }

  private void verifyPermissionDeniedException(Exception e, String userName) {
    String expectedErrorMessage = "Access denied for user "
        + userName + ". " + "SCM superuser privilege is required.";
    assertInstanceOf(IOException.class, e);
    assertEquals(expectedErrorMessage, e.getMessage());
  }

  @Test
  public void testBlockDeletionTransactions() throws Exception {
    int numKeys = 5;
    OzoneConfiguration conf = new OzoneConfiguration();
    conf.setTimeDuration(OZONE_BLOCK_DELETING_SERVICE_INTERVAL, 100,
        TimeUnit.MILLISECONDS);
    DatanodeConfiguration datanodeConfiguration = conf.getObject(
        DatanodeConfiguration.class);
    datanodeConfiguration.setBlockDeletionInterval(Duration.ofMillis(100));
    conf.setFromObject(datanodeConfiguration);
    ScmConfig scmConfig = conf.getObject(ScmConfig.class);
    scmConfig.setBlockDeletionInterval(Duration.ofMillis(100));
    conf.setFromObject(scmConfig);

    conf.setTimeDuration(RatisHelper.HDDS_DATANODE_RATIS_PREFIX_KEY
        + ".client.request.write.timeout", 30, TimeUnit.SECONDS);
    conf.setTimeDuration(RatisHelper.HDDS_DATANODE_RATIS_PREFIX_KEY
        + ".client.request.watch.timeout", 30, TimeUnit.SECONDS);
    conf.setInt("hdds.datanode.block.delete.threads.max", 5);
    conf.setInt("hdds.datanode.block.delete.queue.limit", 32);
    conf.setTimeDuration(HDDS_HEARTBEAT_INTERVAL, 50,
        TimeUnit.MILLISECONDS);
    conf.setTimeDuration(HDDS_CONTAINER_REPORT_INTERVAL, 200,
        TimeUnit.MILLISECONDS);
    conf.setTimeDuration(HDDS_COMMAND_STATUS_REPORT_INTERVAL, 200,
        TimeUnit.MILLISECONDS);
    conf.setInt(ScmConfigKeys.OZONE_SCM_BLOCK_DELETION_MAX_RETRY, 5);

    // Reset container provision size, otherwise only one container
    // is created by default.
    conf.setInt(ScmConfigKeys.OZONE_SCM_PIPELINE_OWNER_CONTAINER_COUNT,
        numKeys);

    MiniOzoneCluster cluster = MiniOzoneCluster.newBuilder(conf)
        .setHbInterval(50)
        .build();
    cluster.waitForClusterToBeReady();

    try {
      DeletedBlockLog delLog = cluster.getStorageContainerManager()
          .getScmBlockManager().getDeletedBlockLog();
      assertEquals(0, delLog.getNumOfValidTransactions());

      // Create {numKeys} random names keys.
      TestStorageContainerManagerHelper helper =
          new TestStorageContainerManagerHelper(cluster, conf);
      Map<String, OmKeyInfo> keyLocations = helper.createKeys(numKeys, 4096);
      // Wait for container report
      Thread.sleep(1000);
      for (OmKeyInfo keyInfo : keyLocations.values()) {
        OzoneTestUtils.closeContainers(keyInfo.getKeyLocationVersions(),
            cluster.getStorageContainerManager());
      }
      Thread.sleep(3000);
      Map<Long, List<Long>> containerBlocks = createDeleteTXLog(
          cluster.getStorageContainerManager(),
          delLog, keyLocations, helper);

      // Verify a few TX gets created in the TX log.
      assertTrue(delLog.getNumOfValidTransactions() > 0);

      // Once TXs are written into the log, SCM starts to fetch TX
      // entries from the log and schedule block deletions in HB interval,
      // after sometime, all the TX should be proceed and by then
      // the number of containerBlocks of all known containers will be
      // empty again.
      GenericTestUtils.waitFor(() -> {
        try {
          if (SCMHAUtils.isSCMHAEnabled(cluster.getConf())) {
            cluster.getStorageContainerManager().getScmHAManager()
                .asSCMHADBTransactionBuffer().flush();
          }
          return delLog.getNumOfValidTransactions() == 0;
        } catch (IOException e) {
          return false;
        }
<<<<<<< HEAD
      }, 1000, 22000);
      Assert.assertTrue(helper.verifyBlocksWithTxnTable(containerBlocks));
=======
      }, 1000, 10000);
      assertTrue(helper.verifyBlocksWithTxnTable(containerBlocks));
>>>>>>> bcd39fe4
      // Continue the work, add some TXs that with known container names,
      // but unknown block IDs.
      for (Long containerID : containerBlocks.keySet()) {
        // Add 2 TXs per container.
        Map<Long, List<Long>> deletedBlocks = new HashMap<>();
        List<Long> blocks = new ArrayList<>();
        blocks.add(RandomUtils.nextLong());
        blocks.add(RandomUtils.nextLong());
        deletedBlocks.put(containerID, blocks);
        addTransactions(cluster.getStorageContainerManager(), delLog,
            deletedBlocks);
      }

      // Verify a few TX gets created in the TX log.
      assertTrue(delLog.getNumOfValidTransactions() > 0);

      // These blocks cannot be found in the container, skip deleting them
      // eventually these TX will success.
      GenericTestUtils.waitFor(() -> {
        try {
          if (SCMHAUtils.isSCMHAEnabled(cluster.getConf())) {
            cluster.getStorageContainerManager().getScmHAManager()
                .asSCMHADBTransactionBuffer().flush();
          }
          return delLog.getFailedTransactions(-1, 0).size() == 0;
        } catch (IOException e) {
          return false;
        }
      }, 1000, 20000);
    } finally {
      cluster.shutdown();
    }
  }

  @Test
  public void testOldDNRegistersToReInitialisedSCM() throws Exception {
    OzoneConfiguration conf = new OzoneConfiguration();
    MiniOzoneCluster cluster =
        MiniOzoneCluster.newBuilder(conf).setHbInterval(1000)
            .setHbProcessorInterval(3000).setNumDatanodes(1)
            .setClusterId(UUID.randomUUID().toString()).build();
    cluster.waitForClusterToBeReady();

    try {
      HddsDatanodeService datanode = cluster.getHddsDatanodes().get(0);
      StorageContainerManager scm = cluster.getStorageContainerManager();
      scm.stop();

      // re-initialise SCM with new clusterID

      GenericTestUtils.deleteDirectory(
          new File(scm.getScmStorageConfig().getStorageDir()));
      String newClusterId = UUID.randomUUID().toString();
      StorageContainerManager.scmInit(scm.getConfiguration(), newClusterId);
      scm = HddsTestUtils.getScmSimple(scm.getConfiguration());

      DatanodeStateMachine dsm = datanode.getDatanodeStateMachine();
      assertEquals(DatanodeStateMachine.DatanodeStates.RUNNING,
          dsm.getContext().getState());
      // DN Endpoint State has already gone through GetVersion and Register,
      // so it will be in HEARTBEAT state.
      for (EndpointStateMachine endpoint : dsm.getConnectionManager()
          .getValues()) {
        assertEquals(EndpointStateMachine.EndPointStates.HEARTBEAT,
            endpoint.getState());
      }
      GenericTestUtils.LogCapturer scmDnHBDispatcherLog =
          GenericTestUtils.LogCapturer.captureLogs(
              SCMDatanodeHeartbeatDispatcher.LOG);
      LogManager.getLogger(HeartbeatEndpointTask.class).setLevel(Level.DEBUG);
      GenericTestUtils.LogCapturer heartbeatEndpointTaskLog =
          GenericTestUtils.LogCapturer.captureLogs(HeartbeatEndpointTask.LOG);
      GenericTestUtils.LogCapturer versionEndPointTaskLog =
          GenericTestUtils.LogCapturer.captureLogs(VersionEndpointTask.LOG);
      // Initially empty
      assertTrue(scmDnHBDispatcherLog.getOutput().isEmpty());
      assertTrue(versionEndPointTaskLog.getOutput().isEmpty());
      // start the new SCM
      scm.start();
      // Initially DatanodeStateMachine will be in Running state
      assertEquals(DatanodeStateMachine.DatanodeStates.RUNNING,
          dsm.getContext().getState());
      // DN heartbeats to new SCM, SCM doesn't recognize the node, sends the
      // command to DN to re-register. Wait for SCM to send re-register command
      String expectedLog = String.format(
          "SCM received heartbeat from an unregistered datanode %s. "
              + "Asking datanode to re-register.",
          datanode.getDatanodeDetails());
      GenericTestUtils.waitFor(
          () -> scmDnHBDispatcherLog.getOutput().contains(expectedLog), 100,
          5000);
      ExitUtil.disableSystemExit();
      // As part of processing response for re-register, DN EndpointStateMachine
      // goes to GET-VERSION state which checks if there is already existing
      // version file on the DN & if the clusterID matches with that of the SCM
      // In this case, it won't match and gets InconsistentStorageStateException
      // and DN shuts down.
      String expectedLog2 = "Received SCM notification to register."
          + " Interrupt HEARTBEAT and transit to GETVERSION state.";
      GenericTestUtils.waitFor(
          () -> heartbeatEndpointTaskLog.getOutput().contains(expectedLog2),
          100, 5000);
      GenericTestUtils.waitFor(() -> dsm.getContext().getShutdownOnError(), 100,
          5000);
      assertEquals(DatanodeStateMachine.DatanodeStates.SHUTDOWN,
          dsm.getContext().getState());
      assertTrue(versionEndPointTaskLog.getOutput().contains(
          "org.apache.hadoop.ozone.common" +
              ".InconsistentStorageStateException: Mismatched ClusterIDs"));
    } finally {
      cluster.shutdown();
    }
  }

  @Test
  public void testBlockDeletingThrottling() throws Exception {
    int numKeys = 15;
    OzoneConfiguration conf = new OzoneConfiguration();
    conf.setTimeDuration(HDDS_CONTAINER_REPORT_INTERVAL, 1, TimeUnit.SECONDS);
    conf.setInt(ScmConfigKeys.OZONE_SCM_BLOCK_DELETION_MAX_RETRY, 5);
    conf.setTimeDuration(OZONE_BLOCK_DELETING_SERVICE_INTERVAL,
        100, TimeUnit.MILLISECONDS);
    ScmConfig scmConfig = conf.getObject(ScmConfig.class);
    scmConfig.setBlockDeletionInterval(Duration.ofMillis(100));
    conf.setFromObject(scmConfig);
    conf.setInt(ScmConfigKeys.OZONE_SCM_PIPELINE_OWNER_CONTAINER_COUNT,
        numKeys);
    conf.setBoolean(HDDS_SCM_SAFEMODE_PIPELINE_CREATION, false);

    MiniOzoneCluster cluster = MiniOzoneCluster.newBuilder(conf)
        .setHbInterval(1000)
        .setHbProcessorInterval(3000)
        .setNumDatanodes(1)
        .build();
    cluster.waitForClusterToBeReady();
    cluster.waitForPipelineTobeReady(HddsProtos.ReplicationFactor.ONE, 30000);

    try {
      DeletedBlockLog delLog = cluster.getStorageContainerManager()
          .getScmBlockManager().getDeletedBlockLog();
      assertEquals(0, delLog.getNumOfValidTransactions());

      int limitSize = 1;
      // Reset limit value to 1, so that we only allow one TX is dealt per
      // datanode.
      SCMBlockDeletingService delService = cluster.getStorageContainerManager()
          .getScmBlockManager().getSCMBlockDeletingService();
      delService.setBlockDeleteTXNum(limitSize);

      // Create {numKeys} random names keys.
      TestStorageContainerManagerHelper helper =
          new TestStorageContainerManagerHelper(cluster, conf);
      Map<String, OmKeyInfo> keyLocations = helper.createKeys(numKeys, 4096);
      // Wait for container report
      Thread.sleep(5000);
      for (OmKeyInfo keyInfo : keyLocations.values()) {
        OzoneTestUtils.closeContainers(keyInfo.getKeyLocationVersions(),
            cluster.getStorageContainerManager());
      }

      createDeleteTXLog(cluster.getStorageContainerManager(),
          delLog, keyLocations, helper);
      // Verify a few TX gets created in the TX log.
      assertTrue(delLog.getNumOfValidTransactions() > 0);

      // Verify the size in delete commands is expected.
      GenericTestUtils.waitFor(() -> {
        NodeManager nodeManager = cluster.getStorageContainerManager()
            .getScmNodeManager();
        LayoutVersionManager versionManager =
            nodeManager.getLayoutVersionManager();
        StorageContainerDatanodeProtocolProtos.LayoutVersionProto layoutInfo
            = StorageContainerDatanodeProtocolProtos.LayoutVersionProto
            .newBuilder()
            .setSoftwareLayoutVersion(versionManager.getSoftwareLayoutVersion())
            .setMetadataLayoutVersion(versionManager.getMetadataLayoutVersion())
            .build();
        List<SCMCommand> commands = nodeManager.processHeartbeat(
            nodeManager.getNodes(NodeStatus.inServiceHealthy()).get(0),
            layoutInfo);
        if (commands != null) {
          for (SCMCommand cmd : commands) {
            if (cmd.getType() == SCMCommandProto.Type.deleteBlocksCommand) {
              List<DeletedBlocksTransaction> deletedTXs =
                  ((DeleteBlocksCommand) cmd).blocksTobeDeleted();
              return deletedTXs != null && deletedTXs.size() == limitSize;
            }
          }
        }
        return false;
      }, 500, 10000);
    } finally {
      cluster.shutdown();
    }
  }

  private Map<Long, List<Long>> createDeleteTXLog(
      StorageContainerManager scm,
      DeletedBlockLog delLog,
      Map<String, OmKeyInfo> keyLocations,
      TestStorageContainerManagerHelper helper)
      throws IOException, TimeoutException {
    // These keys will be written into a bunch of containers,
    // gets a set of container names, verify container containerBlocks
    // on datanodes.
    Set<Long> containerNames = new HashSet<>();
    for (Map.Entry<String, OmKeyInfo> entry : keyLocations.entrySet()) {
      entry.getValue().getLatestVersionLocations().getLocationList()
          .forEach(loc -> containerNames.add(loc.getContainerID()));
    }

    // Total number of containerBlocks of these containers should be equal to
    // total number of containerBlocks via creation call.
    int totalCreatedBlocks = 0;
    for (OmKeyInfo info : keyLocations.values()) {
      totalCreatedBlocks += info.getKeyLocationVersions().size();
    }
    assertTrue(totalCreatedBlocks > 0);
    assertEquals(totalCreatedBlocks,
        helper.getAllBlocks(containerNames).size());

    // Create a deletion TX for each key.
    Map<Long, List<Long>> containerBlocks = Maps.newHashMap();
    for (OmKeyInfo info : keyLocations.values()) {
      List<OmKeyLocationInfo> list =
          info.getLatestVersionLocations().getLocationList();
      list.forEach(location -> {
        if (containerBlocks.containsKey(location.getContainerID())) {
          containerBlocks.get(location.getContainerID())
              .add(location.getBlockID().getLocalID());
        } else {
          List<Long> blks = Lists.newArrayList();
          blks.add(location.getBlockID().getLocalID());
          containerBlocks.put(location.getContainerID(), blks);
        }
      });
    }
    addTransactions(scm, delLog, containerBlocks);

    return containerBlocks;
  }

  @Test
  public void testSCMInitialization() throws Exception {
    OzoneConfiguration conf = new OzoneConfiguration();
    final String path = GenericTestUtils.getTempPath(
        UUID.randomUUID().toString());
    Path scmPath = Paths.get(path, "scm-meta");
    conf.set(HddsConfigKeys.OZONE_METADATA_DIRS, scmPath.toString());

    UUID clusterId = UUID.randomUUID();
    String testClusterId = clusterId.toString();
    // This will initialize SCM
    StorageContainerManager.scmInit(conf, testClusterId);

    SCMStorageConfig scmStore = new SCMStorageConfig(conf);
    assertEquals(NodeType.SCM, scmStore.getNodeType());
    assertEquals(testClusterId, scmStore.getClusterID());
    StorageContainerManager.scmInit(conf, testClusterId);
    assertEquals(NodeType.SCM, scmStore.getNodeType());
    assertEquals(testClusterId, scmStore.getClusterID());
    assertTrue(scmStore.isSCMHAEnabled());
  }

  @Test
  public void testSCMInitializationWithHAEnabled() throws Exception {
    OzoneConfiguration conf = new OzoneConfiguration();
    conf.setBoolean(ScmConfigKeys.OZONE_SCM_HA_ENABLE_KEY, true);
    conf.set(ScmConfigKeys.OZONE_SCM_PIPELINE_CREATION_INTERVAL, "10s");
    final String path = GenericTestUtils.getTempPath(
        UUID.randomUUID().toString());
    Path scmPath = Paths.get(path, "scm-meta");
    conf.set(HddsConfigKeys.OZONE_METADATA_DIRS, scmPath.toString());

    final UUID clusterId = UUID.randomUUID();
    // This will initialize SCM
    StorageContainerManager.scmInit(conf, clusterId.toString());
    SCMStorageConfig scmStore = new SCMStorageConfig(conf);
    assertTrue(scmStore.isSCMHAEnabled());
    validateRatisGroupExists(conf, clusterId.toString());
  }

  @Test
  public void testSCMReinitialization() throws Exception {
    OzoneConfiguration conf = new OzoneConfiguration();
    final String path = GenericTestUtils.getTempPath(
        UUID.randomUUID().toString());
    Path scmPath = Paths.get(path, "scm-meta");
    conf.set(HddsConfigKeys.OZONE_METADATA_DIRS, scmPath.toString());
    //This will set the cluster id in the version file
    MiniOzoneCluster cluster =
        MiniOzoneCluster.newBuilder(conf).setNumDatanodes(3).build();
    cluster.waitForClusterToBeReady();
    cluster.getStorageContainerManager().stop();
    try {
      final UUID clusterId = UUID.randomUUID();
      // This will initialize SCM
      StorageContainerManager.scmInit(conf, clusterId.toString());
      SCMStorageConfig scmStore = new SCMStorageConfig(conf);
      assertNotEquals(clusterId.toString(), scmStore.getClusterID());
      assertTrue(scmStore.isSCMHAEnabled());
    } finally {
      cluster.shutdown();
    }
  }

  // Unsupported Test case. Non Ratis SCM -> Ratis SCM not supported
  //@Test
  public void testSCMReinitializationWithHAUpgrade() throws Exception {
    OzoneConfiguration conf = new OzoneConfiguration();
    final String path = GenericTestUtils.getTempPath(
        UUID.randomUUID().toString());
    Path scmPath = Paths.get(path, "scm-meta");
    conf.set(HddsConfigKeys.OZONE_METADATA_DIRS, scmPath.toString());
    //This will set the cluster id in the version file
    final UUID clusterId = UUID.randomUUID();
      // This will initialize SCM

    StorageContainerManager.scmInit(conf, clusterId.toString());
    SCMStorageConfig scmStore = new SCMStorageConfig(conf);
    assertEquals(clusterId.toString(), scmStore.getClusterID());
    assertFalse(scmStore.isSCMHAEnabled());

    conf.setBoolean(ScmConfigKeys.OZONE_SCM_HA_ENABLE_KEY, true);
    StorageContainerManager.scmInit(conf, clusterId.toString());
    scmStore = new SCMStorageConfig(conf);
    assertTrue(scmStore.isSCMHAEnabled());
    validateRatisGroupExists(conf, clusterId.toString());

  }

  @VisibleForTesting
  public static void validateRatisGroupExists(OzoneConfiguration conf,
      String clusterId) throws IOException {
    final RaftProperties properties = RatisUtil.newRaftProperties(conf);
    final RaftGroupId raftGroupId =
        SCMRatisServerImpl.buildRaftGroupId(clusterId);
    final AtomicBoolean found = new AtomicBoolean(false);
    RaftServerConfigKeys.storageDir(properties).parallelStream().forEach(
        (dir) -> Optional.ofNullable(dir.listFiles()).map(Arrays::stream)
            .orElse(Stream.empty()).filter(File::isDirectory).forEach(sub -> {
              try {
                LOG.info("{}: found a subdirectory {}", raftGroupId, sub);
                RaftGroupId groupId = null;
                try {
                  groupId = RaftGroupId.valueOf(UUID.fromString(sub.getName()));
                } catch (Exception e) {
                  LOG.info("{}: The directory {} is not a group directory;"
                      + " ignoring it. ", raftGroupId, sub.getAbsolutePath());
                }
                if (groupId != null) {
                  if (groupId.equals(raftGroupId)) {
                    LOG.info(
                        "{} : The directory {} found a group directory for "
                            + "cluster {}", raftGroupId, sub.getAbsolutePath(),
                        clusterId);
                    found.set(true);
                  }
                }
              } catch (Exception e) {
                LOG.warn(
                    raftGroupId + ": Failed to find the group directory "
                        + sub.getAbsolutePath() + ".", e);
              }
            }));
    if (!found.get()) {
      throw new IOException(
          "Could not find any ratis group with id " + raftGroupId);
    }
  }

  // Non Ratis SCM -> Ratis SCM is not supported {@see HDDS-6695}
  // Invalid Testcase
  // @Test
  public void testSCMReinitializationWithHAEnabled() throws Exception {
    OzoneConfiguration conf = new OzoneConfiguration();
    conf.setBoolean(ScmConfigKeys.OZONE_SCM_HA_ENABLE_KEY, false);
    final String path = GenericTestUtils.getTempPath(
        UUID.randomUUID().toString());
    Path scmPath = Paths.get(path, "scm-meta");
    conf.set(HddsConfigKeys.OZONE_METADATA_DIRS, scmPath.toString());
    //This will set the cluster id in the version file
    MiniOzoneCluster cluster =
        MiniOzoneCluster.newBuilder(conf).setNumDatanodes(3).build();
    cluster.waitForClusterToBeReady();
    try {
      final String clusterId =
          cluster.getStorageContainerManager().getClusterId();
      // validate there is no ratis group pre existing
      try {
        validateRatisGroupExists(conf, clusterId);
        fail();
      } catch (IOException ioe) {
        // Exception is expected here
      }

      conf.setBoolean(ScmConfigKeys.OZONE_SCM_HA_ENABLE_KEY, true);
      // This will re-initialize SCM
      StorageContainerManager.scmInit(conf, clusterId);
      cluster.getStorageContainerManager().start();
      // Ratis group with cluster id exists now
      validateRatisGroupExists(conf, clusterId);
      SCMStorageConfig scmStore = new SCMStorageConfig(conf);
      assertTrue(scmStore.isSCMHAEnabled());
    } finally {
      cluster.shutdown();
    }
  }

  @Test
  void testSCMInitializationFailure() {
    OzoneConfiguration conf = new OzoneConfiguration();
    final String path =
        GenericTestUtils.getTempPath(UUID.randomUUID().toString());
    Path scmPath = Paths.get(path, "scm-meta");
    conf.set(HddsConfigKeys.OZONE_METADATA_DIRS, scmPath.toString());

    Exception e = assertThrows(SCMException.class, () -> HddsTestUtils.getScmSimple(conf));
    assertThat(e).hasMessageContaining("SCM not initialized due to storage config failure");
  }

  @Test
  public void testScmInfo() throws Exception {
    OzoneConfiguration conf = new OzoneConfiguration();
    final String path =
        GenericTestUtils.getTempPath(UUID.randomUUID().toString());
    try {
      Path scmPath = Paths.get(path, "scm-meta");
      conf.set(HddsConfigKeys.OZONE_METADATA_DIRS, scmPath.toString());
      SCMStorageConfig scmStore = new SCMStorageConfig(conf);
      String clusterId = UUID.randomUUID().toString();
      String scmId = UUID.randomUUID().toString();
      scmStore.setClusterId(clusterId);
      scmStore.setScmId(scmId);
      // writes the version file properties
      scmStore.initialize();
      StorageContainerManager scm = HddsTestUtils.getScmSimple(conf);
      //Reads the SCM Info from SCM instance
      ScmInfo scmInfo = scm.getClientProtocolServer().getScmInfo();
      assertEquals(clusterId, scmInfo.getClusterId());
      assertEquals(scmId, scmInfo.getScmId());

      String expectedVersion = HddsVersionInfo.HDDS_VERSION_INFO.getVersion();
      String actualVersion = scm.getSoftwareVersion();
      assertEquals(expectedVersion, actualVersion);
    } finally {
      FileUtils.deleteQuietly(new File(path));
    }
  }

  /**
   * Test datanode heartbeat well processed with a 4-layer network topology.
   */
  @Test
  public void testScmProcessDatanodeHeartbeat() throws Exception {
    OzoneConfiguration conf = new OzoneConfiguration();
    String scmId = UUID.randomUUID().toString();
    conf.setClass(NET_TOPOLOGY_NODE_SWITCH_MAPPING_IMPL_KEY,
        StaticMapping.class, DNSToSwitchMapping.class);
    StaticMapping.addNodeToRack(NetUtils.normalizeHostNames(
        Collections.singleton(HddsUtils.getHostName(conf))).get(0),
        "/rack1");

    final int datanodeNum = 3;
    MiniOzoneCluster cluster = MiniOzoneCluster.newBuilder(conf)
        .setNumDatanodes(datanodeNum)
        .setScmId(scmId)
        .build();
    cluster.waitForClusterToBeReady();
    StorageContainerManager scm = cluster.getStorageContainerManager();

    try {
      // first sleep 10s
      Thread.sleep(10000);
      // verify datanode heartbeats are well processed
      long heartbeatCheckerIntervalMs = cluster.getConf()
          .getTimeDuration(HDDS_HEARTBEAT_INTERVAL, 1000,
              TimeUnit.MILLISECONDS);
      long start = Time.monotonicNow();
      Thread.sleep(heartbeatCheckerIntervalMs * 2);

      List<DatanodeDetails> allNodes = scm.getScmNodeManager().getAllNodes();
      assertEquals(datanodeNum, allNodes.size());
      for (DatanodeDetails node : allNodes) {
        DatanodeInfo datanodeInfo = (DatanodeInfo) scm.getScmNodeManager()
            .getNodeByUuid(node.getUuidString());
        assertTrue(datanodeInfo.getLastHeartbeatTime() > start);
        assertEquals(datanodeInfo.getUuidString(),
            datanodeInfo.getNetworkName());
        assertEquals("/rack1", datanodeInfo.getNetworkLocation());
      }
    } finally {
      cluster.shutdown();
    }
  }

  @Test
  @SuppressWarnings("unchecked")
  public void testCloseContainerCommandOnRestart() throws Exception {
    int numKeys = 15;
    OzoneConfiguration conf = new OzoneConfiguration();
    conf.setTimeDuration(HDDS_CONTAINER_REPORT_INTERVAL, 1, TimeUnit.SECONDS);
    conf.setInt(ScmConfigKeys.OZONE_SCM_BLOCK_DELETION_MAX_RETRY, 5);
    conf.setTimeDuration(OZONE_BLOCK_DELETING_SERVICE_INTERVAL,
        100, TimeUnit.MILLISECONDS);
    conf.setInt(ScmConfigKeys.OZONE_SCM_PIPELINE_OWNER_CONTAINER_COUNT,
        numKeys);
    conf.setBoolean(HDDS_SCM_SAFEMODE_PIPELINE_CREATION, false);

    MiniOzoneCluster cluster = MiniOzoneCluster.newBuilder(conf)
        .setHbInterval(1000)
        .setHbProcessorInterval(3000)
        .setTrace(false)
        .setNumDatanodes(1)
        .build();
    cluster.waitForClusterToBeReady();
    cluster.waitForPipelineTobeReady(HddsProtos.ReplicationFactor.ONE, 30000);

    try {
      TestStorageContainerManagerHelper helper =
          new TestStorageContainerManagerHelper(cluster, conf);

      helper.createKeys(10, 4096);
      GenericTestUtils.waitFor(() ->
          cluster.getStorageContainerManager().getContainerManager()
              .getContainers() != null, 1000, 10000);

      StorageContainerManager scm = cluster.getStorageContainerManager();
      List<ContainerInfo> containers = cluster.getStorageContainerManager()
          .getContainerManager().getContainers();
      assertNotNull(containers);
      ContainerInfo selectedContainer = containers.iterator().next();

      // Stop processing HB
      scm.getDatanodeProtocolServer().stop();

      LOG.info(
          "Current Container State is {}", selectedContainer.getState());
      try {
        scm.getContainerManager().updateContainerState(selectedContainer
            .containerID(), HddsProtos.LifeCycleEvent.FINALIZE);
      } catch (SCMException ex) {
        if (selectedContainer.getState() != HddsProtos.LifeCycleState.CLOSING) {
          ex.printStackTrace();
          throw(ex);
        }
      }

      cluster.restartStorageContainerManager(false);
      scm = cluster.getStorageContainerManager();

      ReplicationManager rm = scm.getReplicationManager();

      NodeManager nodeManager = mock(NodeManager.class);
      setInternalState(rm, "nodeManager", nodeManager);

      EventPublisher publisher = mock(EventPublisher.class);
      setInternalState(rm.getLegacyReplicationManager(),
          "eventPublisher", publisher);

      UUID dnUuid = cluster.getHddsDatanodes().iterator().next()
          .getDatanodeDetails().getUuid();

      CloseContainerCommand closeContainerCommand =
          new CloseContainerCommand(selectedContainer.getContainerID(),
              selectedContainer.getPipelineID(), false);

      GenericTestUtils.waitFor(() -> {
        SCMContext scmContext
            = cluster.getStorageContainerManager().getScmContext();
        return !scmContext.isInSafeMode() && scmContext.isLeader();
      }, 1000, 25000);

      // After safe mode is off, ReplicationManager starts to run with a delay.
      Thread.sleep(5000);
      // Give ReplicationManager some time to process the containers.
      cluster.getStorageContainerManager()
          .getReplicationManager().processAll();
      Thread.sleep(5000);

      if (rm.getConfig().isLegacyEnabled()) {
        CommandForDatanode commandForDatanode = new CommandForDatanode(
            dnUuid, closeContainerCommand);
        verify(publisher).fireEvent(eq(SCMEvents.DATANODE_COMMAND), argThat(new
            CloseContainerCommandMatcher(dnUuid, commandForDatanode)));
      } else {
        verify(nodeManager).addDatanodeCommand(dnUuid, closeContainerCommand);
      }
    } finally {
      cluster.shutdown();
    }
  }

  @Test
  public void testContainerReportQueueWithDrop() throws Exception {
    EventQueue eventQueue = new EventQueue();
    List<BlockingQueue<SCMDatanodeHeartbeatDispatcher.ContainerReport>>
        queues = new ArrayList<>();
    for (int i = 0; i < 1; ++i) {
      queues.add(new ContainerReportQueue());
    }
    ContainerReportsProto report = ContainerReportsProto.getDefaultInstance();
    DatanodeDetails dn = DatanodeDetails.newBuilder().setUuid(UUID.randomUUID())
        .build();
    ContainerReportFromDatanode dndata
        = new ContainerReportFromDatanode(dn, report);
    ContainerReportHandler containerReportHandler =
        Mockito.mock(ContainerReportHandler.class);
    Mockito.doAnswer((inv) -> {
      Thread.currentThread().sleep(500);
      return null;
    }).when(containerReportHandler).onMessage(dndata, eventQueue);
    List<ThreadPoolExecutor> executors = FixedThreadPoolWithAffinityExecutor
        .initializeExecutorPool(queues);
    Map<String, FixedThreadPoolWithAffinityExecutor> reportExecutorMap
        = new ConcurrentHashMap<>();
    EventExecutor<ContainerReportFromDatanode>
        containerReportExecutors =
        new FixedThreadPoolWithAffinityExecutor<>(
            EventQueue.getExecutorName(SCMEvents.CONTAINER_REPORT,
                containerReportHandler),
            containerReportHandler, queues, eventQueue,
            ContainerReportFromDatanode.class, executors,
            reportExecutorMap);
    eventQueue.addHandler(SCMEvents.CONTAINER_REPORT, containerReportExecutors,
        containerReportHandler);
    eventQueue.fireEvent(SCMEvents.CONTAINER_REPORT, dndata);
    eventQueue.fireEvent(SCMEvents.CONTAINER_REPORT, dndata);
    eventQueue.fireEvent(SCMEvents.CONTAINER_REPORT, dndata);
    eventQueue.fireEvent(SCMEvents.CONTAINER_REPORT, dndata);
    assertTrue(containerReportExecutors.droppedEvents() > 1);
    Thread.currentThread().sleep(1000);
    assertEquals(containerReportExecutors.droppedEvents()
            + containerReportExecutors.scheduledEvents(),
        containerReportExecutors.queuedEvents());
    containerReportExecutors.close();
  }

  @Test
  public void testContainerReportQueueTakingMoreTime() throws Exception {
    EventQueue eventQueue = new EventQueue();
    List<BlockingQueue<SCMDatanodeHeartbeatDispatcher.ContainerReport>>
        queues = new ArrayList<>();
    for (int i = 0; i < 1; ++i) {
      queues.add(new ContainerReportQueue());
    }
    Semaphore semaphore = new Semaphore(2);
    semaphore.acquire(2);
    ContainerReportHandler containerReportHandler =
        Mockito.mock(ContainerReportHandler.class);
    Mockito.doAnswer((inv) -> {
      Thread.currentThread().sleep(1000);
      semaphore.release(1);
      return null;
    }).when(containerReportHandler).onMessage(Mockito.any(),
        Mockito.eq(eventQueue));
    List<ThreadPoolExecutor> executors = FixedThreadPoolWithAffinityExecutor
        .initializeExecutorPool(queues);
    Map<String, FixedThreadPoolWithAffinityExecutor> reportExecutorMap
        = new ConcurrentHashMap<>();
    FixedThreadPoolWithAffinityExecutor<ContainerReportFromDatanode,
        SCMDatanodeHeartbeatDispatcher.ContainerReport>
        containerReportExecutors =
        new FixedThreadPoolWithAffinityExecutor<>(
            EventQueue.getExecutorName(SCMEvents.CONTAINER_REPORT,
                containerReportHandler),
            containerReportHandler, queues, eventQueue,
            ContainerReportFromDatanode.class, executors,
            reportExecutorMap);
    containerReportExecutors.setQueueWaitThreshold(800);
    containerReportExecutors.setExecWaitThreshold(800);
    
    eventQueue.addHandler(SCMEvents.CONTAINER_REPORT, containerReportExecutors,
        containerReportHandler);
    ContainerReportsProto report = ContainerReportsProto.getDefaultInstance();
    DatanodeDetails dn = DatanodeDetails.newBuilder().setUuid(UUID.randomUUID())
        .build();
    ContainerReportFromDatanode dndata1
        = new ContainerReportFromDatanode(dn, report);
    eventQueue.fireEvent(SCMEvents.CONTAINER_REPORT, dndata1);

    dn = DatanodeDetails.newBuilder().setUuid(UUID.randomUUID())
        .build();
    ContainerReportFromDatanode dndata2
        = new ContainerReportFromDatanode(dn, report);
    eventQueue.fireEvent(SCMEvents.CONTAINER_REPORT, dndata2);
    semaphore.acquire(2);
    assertTrue(containerReportExecutors.longWaitInQueueEvents() >= 1);
    assertTrue(containerReportExecutors.longTimeExecutionEvents() >= 1);
    containerReportExecutors.close();
    semaphore.release(2);
  }

  @Test
  public void testIncrementalContainerReportQueue() throws Exception {
    EventQueue eventQueue = new EventQueue();
    List<BlockingQueue<SCMDatanodeHeartbeatDispatcher.ContainerReport>>
        queues = new ArrayList<>();
    for (int i = 0; i < 1; ++i) {
      queues.add(new ContainerReportQueue());
    }
    DatanodeDetails dn = DatanodeDetails.newBuilder().setUuid(UUID.randomUUID())
        .build();
    IncrementalContainerReportProto report
        = IncrementalContainerReportProto.getDefaultInstance();
    IncrementalContainerReportFromDatanode dndata
        = new IncrementalContainerReportFromDatanode(dn, report);
    IncrementalContainerReportHandler icr =
        mock(IncrementalContainerReportHandler.class);
    Mockito.doAnswer((inv) -> {
      Thread.currentThread().sleep(500);
      return null;
    }).when(icr).onMessage(dndata, eventQueue);
    List<ThreadPoolExecutor> executors = FixedThreadPoolWithAffinityExecutor
        .initializeExecutorPool(queues);
    Map<String, FixedThreadPoolWithAffinityExecutor> reportExecutorMap
        = new ConcurrentHashMap<>();
    EventExecutor<IncrementalContainerReportFromDatanode>
        containerReportExecutors =
        new FixedThreadPoolWithAffinityExecutor<>(
            EventQueue.getExecutorName(SCMEvents.INCREMENTAL_CONTAINER_REPORT,
                icr),
            icr, queues, eventQueue,
            IncrementalContainerReportFromDatanode.class, executors,
            reportExecutorMap);
    eventQueue.addHandler(SCMEvents.INCREMENTAL_CONTAINER_REPORT,
        containerReportExecutors, icr);
    eventQueue.fireEvent(SCMEvents.INCREMENTAL_CONTAINER_REPORT, dndata);
    eventQueue.fireEvent(SCMEvents.INCREMENTAL_CONTAINER_REPORT, dndata);
    eventQueue.fireEvent(SCMEvents.INCREMENTAL_CONTAINER_REPORT, dndata);
    eventQueue.fireEvent(SCMEvents.INCREMENTAL_CONTAINER_REPORT, dndata);
    assertEquals(0, containerReportExecutors.droppedEvents());
    Thread.currentThread().sleep(3000);
    assertEquals(containerReportExecutors.scheduledEvents(),
        containerReportExecutors.queuedEvents());
    containerReportExecutors.close();
  }

  @Test
  public void testNonRatisToRatis()
      throws IOException, AuthenticationException, InterruptedException,
      TimeoutException {
    final OzoneConfiguration conf = new OzoneConfiguration();
    final String clusterID = UUID.randomUUID().toString();
    try (MiniOzoneCluster cluster = MiniOzoneCluster.newBuilder(conf)
        .setClusterId(clusterID)
        .setScmId(UUID.randomUUID().toString())
        .setNumDatanodes(3)
        .build()) {
      final StorageContainerManager nonRatisSCM = cluster
          .getStorageContainerManager();
      assertNull(nonRatisSCM.getScmHAManager().getRatisServer());
      assertFalse(nonRatisSCM.getScmStorageConfig().isSCMHAEnabled());
      nonRatisSCM.stop();
      nonRatisSCM.join();

      DefaultConfigManager.clearDefaultConfigs();
      conf.setBoolean(ScmConfigKeys.OZONE_SCM_HA_ENABLE_KEY, true);
      StorageContainerManager.scmInit(conf, clusterID);
      cluster.restartStorageContainerManager(false);

      final StorageContainerManager ratisSCM = cluster
          .getStorageContainerManager();
      assertNotNull(ratisSCM.getScmHAManager().getRatisServer());
      assertTrue(ratisSCM.getScmStorageConfig().isSCMHAEnabled());

    }
  }

  private void addTransactions(StorageContainerManager scm,
      DeletedBlockLog delLog,
      Map<Long, List<Long>> containerBlocksMap)
      throws IOException, TimeoutException {
    delLog.addTransactions(containerBlocksMap);
    if (SCMHAUtils.isSCMHAEnabled(scm.getConfiguration())) {
      scm.getScmHAManager().asSCMHADBTransactionBuffer().flush();
    }
  }

  private static class CloseContainerCommandMatcher
      implements ArgumentMatcher<CommandForDatanode> {

    private final CommandForDatanode cmd;
    private final UUID uuid;

    CloseContainerCommandMatcher(UUID uuid, CommandForDatanode cmd) {
      this.uuid = uuid;
      this.cmd = cmd;
    }

    @Override
    public boolean matches(CommandForDatanode cmdRight) {
      CloseContainerCommand left = (CloseContainerCommand) cmd.getCommand();
      CloseContainerCommand right =
          (CloseContainerCommand) cmdRight.getCommand();
      return cmdRight.getDatanodeId().equals(uuid)
          && left.getContainerID() == right.getContainerID()
          && left.getPipelineID().equals(right.getPipelineID())
          && left.getType() == right.getType()
          && left.getProto().equals(right.getProto());
    }
  }
}<|MERGE_RESOLUTION|>--- conflicted
+++ resolved
@@ -142,10 +142,7 @@
 import static org.apache.hadoop.hdds.HddsConfigKeys.HDDS_COMMAND_STATUS_REPORT_INTERVAL;
 import static org.apache.hadoop.hdds.scm.HddsWhiteboxTestUtils.setInternalState;
 import static org.apache.hadoop.hdds.scm.HddsTestUtils.mockRemoteUser;
-<<<<<<< HEAD
 import static org.apache.hadoop.ozone.OzoneConfigKeys.OZONE_BLOCK_DELETING_SERVICE_INTERVAL;
-import static org.junit.Assert.fail;
-=======
 import static org.assertj.core.api.Assertions.assertThat;
 import static org.junit.jupiter.api.Assertions.assertEquals;
 import static org.junit.jupiter.api.Assertions.assertFalse;
@@ -156,7 +153,6 @@
 import static org.junit.jupiter.api.Assertions.assertThrows;
 import static org.junit.jupiter.api.Assertions.assertTrue;
 import static org.junit.jupiter.api.Assertions.fail;
->>>>>>> bcd39fe4
 import static org.mockito.Matchers.argThat;
 import static org.mockito.Matchers.eq;
 import static org.mockito.Mockito.mock;
@@ -303,7 +299,6 @@
     conf.setTimeDuration(HDDS_COMMAND_STATUS_REPORT_INTERVAL, 200,
         TimeUnit.MILLISECONDS);
     conf.setInt(ScmConfigKeys.OZONE_SCM_BLOCK_DELETION_MAX_RETRY, 5);
-
     // Reset container provision size, otherwise only one container
     // is created by default.
     conf.setInt(ScmConfigKeys.OZONE_SCM_PIPELINE_OWNER_CONTAINER_COUNT,
@@ -352,13 +347,8 @@
         } catch (IOException e) {
           return false;
         }
-<<<<<<< HEAD
       }, 1000, 22000);
-      Assert.assertTrue(helper.verifyBlocksWithTxnTable(containerBlocks));
-=======
-      }, 1000, 10000);
       assertTrue(helper.verifyBlocksWithTxnTable(containerBlocks));
->>>>>>> bcd39fe4
       // Continue the work, add some TXs that with known container names,
       // but unknown block IDs.
       for (Long containerID : containerBlocks.keySet()) {
