--- conflicted
+++ resolved
@@ -42,7 +42,6 @@
 public class TestOmMultipartKeyInfo {
 
   @Test
-<<<<<<< HEAD
   public void copyObject() {
     for (ReplicationConfig param : replicationConfigs().collect(toList())) {
       testCopyObject(param);
@@ -79,14 +78,6 @@
     // GIVEN
     OmMultipartKeyInfo subject = createSubject()
         .setReplicationConfig(replicationConfig)
-=======
-  public void testCopyObject() {
-    OmMultipartKeyInfo omMultipartKeyInfo = new OmMultipartKeyInfo.Builder()
-        .setUploadID(UUID.randomUUID().toString())
-        .setCreationTime(Time.now())
-        .setReplicationConfig(RatisReplicationConfig
-            .getInstance(HddsProtos.ReplicationFactor.THREE))
->>>>>>> 75f55016
         .build();
 
     // WHEN
@@ -100,8 +91,9 @@
 
   private static Stream<ReplicationConfig> replicationConfigs() {
     return Stream.of(
-        new StandaloneReplicationConfig(HddsProtos.ReplicationFactor.ONE),
-        new RatisReplicationConfig(HddsProtos.ReplicationFactor.THREE),
+        StandaloneReplicationConfig.getInstance(
+            HddsProtos.ReplicationFactor.ONE),
+        RatisReplicationConfig.getInstance(HddsProtos.ReplicationFactor.THREE),
         new ECReplicationConfig(3, 2)
     );
   }
